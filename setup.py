#!/usr/bin/env python
# coding: utf-8

"""
python-can requires the setuptools package to be installed.
"""

from sys import version_info
import re
import logging
from setuptools import setup, find_packages

logging.basicConfig(level=logging.WARNING)

with open('can/__init__.py', 'r') as fd:
    version = re.search(r'^__version__\s*=\s*[\'"]([^\'"]*)[\'"]',
                        fd.read(), re.MULTILINE).group(1)

with open('README.rst', 'r') as f:
    long_description = f.read()

tests_require = [
    'mock',
    'nose',
    'pyserial >= 3.0',
]
if version_info.major < 3:
    tests_require += ['subprocess32 >= 3.2']

setup(
    # Description
    name="python-can",
    url="https://github.com/hardbyte/python-can",
    description="Controller Area Network interface module for Python",
    long_description=long_description,

    # Code
    version=version,
    packages=find_packages(),

    # Author
    author="Brian Thorne",
    author_email="brian@thorne.link",

    # License
    license="LGPL v3",

    # Package data
    package_data={
        "": ["CONTRIBUTORS.txt", "LICENSE.txt", "CHANGELOG.txt"],
        "doc": ["*.*"]
    },

<<<<<<< HEAD
    # Installation; see https://www.python.org/dev/peps/pep-0440/#version-specifiers
    install_requires=[
        'subprocess32 ~= 3.2.7',
=======
    # Installation
    # see https://www.python.org/dev/peps/pep-0345/#version-specifiers
    python_requires=">=2.7,!=3.0,!=3.1,!=3.2,!=3.3",
    install_requires=[
        'setuptools',
        #'Deprecated >= 1.1.0',
>>>>>>> b97a5021
    ],
    extras_require={
        'serial': ['pyserial >= 3.0'],
        'neovi': ['python-ics >= 2.8'],
        'test': tests_require
    },

    # Testing
    test_suite="nose.collector",
<<<<<<< HEAD
    tests_require=[
        'mock >= 2.0.0',
        'nose >= 1.3.7',
        'pyserial >= 3.0'
    ],
=======
    tests_require=tests_require,
>>>>>>> b97a5021
)<|MERGE_RESOLUTION|>--- conflicted
+++ resolved
@@ -19,13 +19,12 @@
 with open('README.rst', 'r') as f:
     long_description = f.read()
 
+# Dependencies
 tests_require = [
-    'mock',
-    'nose',
-    'pyserial >= 3.0',
+    'mock >= 2.0.0',
+    'nose >= 1.3.7',
+    'pyserial >= 3.0'
 ]
-if version_info.major < 3:
-    tests_require += ['subprocess32 >= 3.2']
 
 setup(
     # Description
@@ -51,19 +50,12 @@
         "doc": ["*.*"]
     },
 
-<<<<<<< HEAD
-    # Installation; see https://www.python.org/dev/peps/pep-0440/#version-specifiers
-    install_requires=[
-        'subprocess32 ~= 3.2.7',
-=======
     # Installation
     # see https://www.python.org/dev/peps/pep-0345/#version-specifiers
     python_requires=">=2.7,!=3.0,!=3.1,!=3.2,!=3.3",
     install_requires=[
         'setuptools',
-        #'Deprecated >= 1.1.0',
->>>>>>> b97a5021
-    ],
+    ] + (['subprocess32 ~= 3.2.7'] if version_info.major < 3 else []),
     extras_require={
         'serial': ['pyserial >= 3.0'],
         'neovi': ['python-ics >= 2.8'],
@@ -72,13 +64,5 @@
 
     # Testing
     test_suite="nose.collector",
-<<<<<<< HEAD
-    tests_require=[
-        'mock >= 2.0.0',
-        'nose >= 1.3.7',
-        'pyserial >= 3.0'
-    ],
-=======
     tests_require=tests_require,
->>>>>>> b97a5021
 )