"""
See the :class:`Logger` class.
"""

import os
import pathlib
from abc import ABC, abstractmethod
from datetime import datetime
import gzip
from typing import (
    Any,
    Optional,
    Callable,
    cast,
    IO,
    Type,
    Tuple,
)
from types import TracebackType

from typing_extensions import Literal
from pkg_resources import iter_entry_points

from ..message import Message
from ..listener import Listener
from .generic import BaseIOHandler, FileIOMessageWriter
from .asc import ASCWriter
from .blf import BLFWriter
from .canutils import CanutilsLogWriter
from .csv import CSVWriter
from .sqlite import SqliteWriter
from .printer import Printer
from ..typechecking import StringPathLike


class Logger(BaseIOHandler, Listener):  # pylint: disable=abstract-method
    """
    Logs CAN messages to a file.

    The format is determined from the file format which can be one of:
      * .asc: :class:`can.ASCWriter`
      * .blf :class:`can.BLFWriter`
      * .csv: :class:`can.CSVWriter`
      * .db: :class:`can.SqliteWriter`
      * .log :class:`can.CanutilsLogWriter`
      * .txt :class:`can.Printer`

    Or any of the above compressed using gzip (.gz)

    The **filename** may also be *None*, to fall back to :class:`can.Printer`.

    The log files may be incomplete until `stop()` is called due to buffering.

    .. note::
        This class itself is just a dispatcher, and any positional and keyword
        arguments are passed on to the returned instance.
    """

    fetched_plugins = False
    message_writers = {
        ".asc": ASCWriter,
        ".blf": BLFWriter,
        ".csv": CSVWriter,
        ".db": SqliteWriter,
        ".log": CanutilsLogWriter,
        ".txt": Printer,
    }

    @staticmethod
    def __new__(  # type: ignore
        cls: Any, filename: Optional[StringPathLike], *args: Any, **kwargs: Any
    ) -> Listener:
        """
        :param filename: the filename/path of the file to write to,
                         may be a path-like object or None to
                         instantiate a :class:`~can.Printer`
        :raises ValueError: if the filename's suffix is of an unknown file type
        """
        if filename is None:
            return Printer(*args, **kwargs)

        if not Logger.fetched_plugins:
            Logger.message_writers.update(
                {
                    writer.name: writer.load()
                    for writer in iter_entry_points("can.io.message_writer")
                }
            )
            Logger.fetched_plugins = True

        suffix = pathlib.PurePath(filename).suffix.lower()

        if suffix == ".gz":
            suffix, filename = Logger.compress(filename)

        try:
            return cast(
                Listener, Logger.message_writers[suffix](filename, *args, **kwargs)
            )
        except KeyError:
            raise ValueError(
                f'No write support for this unknown log format "{suffix}"'
            ) from None

<<<<<<< HEAD
    @staticmethod
    def compress(filename: StringPathLike) -> Tuple[str, IO[Any]]:
        """
        Return the suffix and io object of the decompressed file.
        File will automatically recompress upon close.
        """
        real_suffix = pathlib.Path(filename).suffixes[-2].lower()
        mode = "ab" if real_suffix == ".blf" else "at"

        return real_suffix, gzip.open(filename, mode)
=======
    def on_message_received(self, msg: Message) -> None:
        pass
>>>>>>> 2807da1f


class BaseRotatingLogger(Listener, BaseIOHandler, ABC):
    """
    Base class for rotating CAN loggers. This class is not meant to be
    instantiated directly. Subclasses must implement the :attr:`should_rollover`
    and `do_rollover` methods according to their rotation strategy.

    The rotation behavior can be further customized by the user by setting
    the :attr:`namer` and :attr:`rotator` attributes after instantiating the subclass.

    These attributes as well as the methods `rotation_filename` and `rotate`
    and the corresponding docstrings are carried over from the python builtin
    `BaseRotatingHandler`.

    Subclasses must set the `_writer` attribute upon initialization.

    :attr namer:
        If this attribute is set to a callable, the :meth:`rotation_filename` method
        delegates to this callable. The parameters passed to the callable are
        those passed to :meth:`rotation_filename`.
    :attr rotator:
        If this attribute is set to a callable, the :meth:`rotate` method delegates
        to this callable. The parameters passed to the callable are those
        passed to :meth:`rotate`.
    :attr rollover_count:
        An integer counter to track the number of rollovers.
    """

    namer: Optional[Callable[[StringPathLike], StringPathLike]] = None
    rotator: Optional[Callable[[StringPathLike, StringPathLike], None]] = None
    rollover_count: int = 0

    def __init__(self, *args: Any, **kwargs: Any) -> None:
        Listener.__init__(self)
        BaseIOHandler.__init__(self, None)

        self.writer_args = args
        self.writer_kwargs = kwargs

        # Expected to be set by the subclass
        self._writer: FileIOMessageWriter = None  # type: ignore

    @property
    def writer(self) -> FileIOMessageWriter:
        """This attribute holds an instance of a writer class which manages the actual file IO."""
        return self._writer

    def rotation_filename(self, default_name: StringPathLike) -> StringPathLike:
        """Modify the filename of a log file when rotating.

        This is provided so that a custom filename can be provided.
        The default implementation calls the :attr:`namer` attribute of the
        handler, if it's callable, passing the default name to
        it. If the attribute isn't callable (the default is `None`), the name
        is returned unchanged.

        :param default_name:
            The default name for the log file.
        """
        if not callable(self.namer):
            return default_name

        return self.namer(default_name)

    def rotate(self, source: StringPathLike, dest: StringPathLike) -> None:
        """When rotating, rotate the current log.

        The default implementation calls the :attr:`rotator` attribute of the
        handler, if it's callable, passing the source and dest arguments to
        it. If the attribute isn't callable (the default is `None`), the source
        is simply renamed to the destination.

        :param source:
            The source filename. This is normally the base
            filename, e.g. `"test.log"`
        :param dest:
            The destination filename. This is normally
            what the source is rotated to, e.g. `"test_#001.log"`.
        """
        if not callable(self.rotator):
            if os.path.exists(source):
                os.rename(source, dest)
        else:
            self.rotator(source, dest)

    def on_message_received(self, msg: Message) -> None:
        """This method is called to handle the given message.

        :param msg:
            the delivered message
        """
        if self.should_rollover(msg):
            self.do_rollover()
            self.rollover_count += 1

        self.writer.on_message_received(msg)

    def _get_new_writer(self, filename: StringPathLike) -> FileIOMessageWriter:
        """Instantiate a new writer after stopping the old one.

        :param filename:
            Path-like object that specifies the location and name of the log file.
            The log file format is defined by the suffix of `filename`.
        :return:
            An instance of a writer class.
        """
        # Close the old writer first
        if self._writer is not None:
            self._writer.stop()

        logger = Logger(filename, *self.writer_args, **self.writer_kwargs)
        if isinstance(logger, FileIOMessageWriter):
            return logger
        elif isinstance(logger, Printer) and logger.file is not None:
            return cast(FileIOMessageWriter, logger)
        else:
            raise Exception(
                "The Logger corresponding to the arguments is not a FileIOMessageWriter or "
                "can.Printer"
            )

    def stop(self) -> None:
        """Stop handling new messages.

        Carry out any final tasks to ensure
        data is persisted and cleanup any open resources.
        """
        self.writer.stop()

    def __enter__(self) -> "BaseRotatingLogger":
        return self

    def __exit__(
        self,
        exc_type: Optional[Type[BaseException]],
        exc_val: Optional[BaseException],
        exc_tb: Optional[TracebackType],
    ) -> Literal[False]:
        return self._writer.__exit__(exc_type, exc_val, exc_tb)

    @abstractmethod
    def should_rollover(self, msg: Message) -> bool:
        """Determine if the rollover conditions are met."""

    @abstractmethod
    def do_rollover(self) -> None:
        """Perform rollover."""


class SizedRotatingLogger(BaseRotatingLogger):
    """Log CAN messages to a sequence of files with a given maximum size.

    The logger creates a log file with the given `base_filename`. When the
    size threshold is reached the current log file is closed and renamed
    by adding a timestamp and the rollover count. A new log file is then
    created and written to.

    This behavior can be customized by setting the :attr:`namer` and
    :attr:`rotator` attribute.

    Example::

        from can import Notifier, SizedRotatingLogger
        from can.interfaces.vector import VectorBus

        bus = VectorBus(channel=[0], app_name="CANape", fd=True)

        logger = SizedRotatingLogger(
            base_filename="my_logfile.asc",
            max_bytes=5 * 1024 ** 2,  # =5MB
        )
        logger.rollover_count = 23  # start counter at 23

        notifier = Notifier(bus=bus, listeners=[logger])

    The SizedRotatingLogger currently supports the formats
      * .asc: :class:`can.ASCWriter`
      * .blf :class:`can.BLFWriter`
      * .csv: :class:`can.CSVWriter`
      * .log :class:`can.CanutilsLogWriter`
      * .txt :class:`can.Printer` (if pointing to a file)

    .. note::
        The :class:`can.SqliteWriter` is not supported yet.

    The log files on disk may be incomplete due to buffering until
    :meth:`~can.Listener.stop` is called.
    """

    def __init__(
        self,
        base_filename: StringPathLike,
        *args: Any,
        max_bytes: int = 0,
        **kwargs: Any,
    ) -> None:
        """
        :param base_filename:
            A path-like object for the base filename. The log file format is defined by
            the suffix of `base_filename`.
        :param max_bytes:
            The size threshold at which a new log file shall be created. If set to 0, no
            rollover will be performed.
        """
        super().__init__(*args, **kwargs)

        self.base_filename = os.path.abspath(base_filename)
        self.max_bytes = max_bytes

        self._writer = self._get_new_writer(self.base_filename)

    def should_rollover(self, msg: Message) -> bool:
        if self.max_bytes <= 0:
            return False

        if self.writer.file.tell() >= self.max_bytes:
            return True

        return False

    def do_rollover(self) -> None:
        if self.writer:
            self.writer.stop()

        sfn = self.base_filename
        dfn = self.rotation_filename(self._default_name())
        self.rotate(sfn, dfn)

        self._writer = self._get_new_writer(self.base_filename)

    def _default_name(self) -> StringPathLike:
        """Generate the default rotation filename."""
        path = pathlib.Path(self.base_filename)
        new_name = (
            path.stem
            + "_"
            + datetime.now().strftime("%Y-%m-%dT%H%M%S")
            + "_"
            + f"#{self.rollover_count:03}"
            + path.suffix
        )
        return str(path.parent / new_name)<|MERGE_RESOLUTION|>--- conflicted
+++ resolved
@@ -102,7 +102,7 @@
                 f'No write support for this unknown log format "{suffix}"'
             ) from None
 
-<<<<<<< HEAD
+
     @staticmethod
     def compress(filename: StringPathLike) -> Tuple[str, IO[Any]]:
         """
@@ -113,10 +113,10 @@
         mode = "ab" if real_suffix == ".blf" else "at"
 
         return real_suffix, gzip.open(filename, mode)
-=======
+
+      
     def on_message_received(self, msg: Message) -> None:
         pass
->>>>>>> 2807da1f
 
 
 class BaseRotatingLogger(Listener, BaseIOHandler, ABC):
