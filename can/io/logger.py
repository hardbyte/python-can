--- conflicted
+++ resolved
@@ -34,80 +34,4 @@
         elif filename.endswith(".db"):
             return SqliteWriter(filename)
         else:
-<<<<<<< HEAD
-            return Printer(filename)
-
-
-def main():
-    parser = argparse.ArgumentParser(description="Log CAN traffic, printing messages to stdout or to a given file")
-
-    parser.add_argument("-f", "--file_name", dest="log_file",
-                        help="""Path and base log filename, extension can be .txt, .asc, .csv, .db, .npz""",
-                        default=None)
-
-    parser.add_argument("-v", action="count", dest="verbosity",
-                        help='''How much information do you want to see at the command line?
-                        You can add several of these e.g., -vv is DEBUG''', default=2)
-
-    parser.add_argument('-c', '--channel', help='''Most backend interfaces require some sort of channel.
-    For example with the serial interface the channel might be a rfcomm device: "/dev/rfcomm0"
-    With the socketcan interfaces valid channel examples include: "can0", "vcan0"''')
-
-    parser.add_argument('-i', '--interface', dest="interface",
-                        help='''Specify the backend CAN interface to use. If left blank,
-                        fall back to reading from configuration files.''',
-                        choices=can.VALID_INTERFACES)
-
-    parser.add_argument('--filter', help='''Comma separated filters can be specified for the given CAN interface:
-        <can_id>:<can_mask> (matches when <received_can_id> & mask == can_id & mask)
-        <can_id>~<can_mask> (matches when <received_can_id> & mask != can_id & mask)
-    ''', nargs=argparse.REMAINDER, default='')
-
-    parser.add_argument('-b', '--bitrate', type=int,
-                        help='''Bitrate to use for the CAN bus.''')
-
-    results = parser.parse_args()
-
-    verbosity = results.verbosity
-
-    logging_level_name = ['critical', 'error', 'warning', 'info', 'debug', 'subdebug'][min(5, verbosity)]
-    can.set_logging_level(logging_level_name)
-
-    can_filters = []
-    if len(results.filter) > 0:
-        print('Adding filter/s', results.filter)
-        for filt in results.filter:
-            if ':' in filt:
-                _ = filt.split(":")
-                can_id, can_mask = int(_[0], base=16), int(_[1], base=16)
-            elif "~" in filt:
-                can_id, can_mask = filt.split("~")
-                can_id = int(can_id, base=16) | 0x20000000    # CAN_INV_FILTER
-                can_mask = int(can_mask, base=16) & socket.CAN_ERR_FLAG
-            can_filters.append({"can_id": can_id, "can_mask": can_mask})
-
-    config = {"can_filters": can_filters, "single_handle": True}
-    if results.interface:
-        config["bustype"] = results.interface
-    if results.bitrate:
-        config["bitrate"] = results.bitrate
-    bus = can.interface.Bus(results.channel, **config)
-    print('Can Logger (Started on {})\n'.format(datetime.datetime.now()))
-    logger = Logger(results.log_file)
-
-    try:
-        while True:
-            msg = bus.recv(1)
-            if msg is not None:
-                logger(msg)
-    except KeyboardInterrupt:
-        pass
-    finally:
-        bus.shutdown()
-        logger.stop()
-
-if __name__ == "__main__":
-    main()
-=======
-            return Printer(filename)
->>>>>>> 0809d063
+            return Printer(filename)