--- conflicted
+++ resolved
@@ -340,17 +340,13 @@
         if self.max_bytes <= 0 and self.delta_t <= 0:
             return False
 
-<<<<<<< HEAD
         # Check to see if the file size is greater than max bytes
-        if self.writer.file.tell() >= self.max_bytes > 0:
+        if self.writer.file_size() >= self.max_bytes > 0:
             return True
         # Check to see if elapsed time is greater than delta_t
         now = time.time()
         if now - self.last_rollover_time > self.delta_t > 0:
             self.last_rollover_time = now
-=======
-        if self.writer.file_size() >= self.max_bytes:
->>>>>>> 88fc8e5b
             return True
 
         return False
