--- conflicted
+++ resolved
@@ -16,12 +16,8 @@
 import warnings
 from typing import Callable, Optional, Sequence, Tuple, Union
 
-<<<<<<< HEAD
 import can
-from can import BusABC, Message
-=======
 from can import BusABC, CanProtocol, Message
->>>>>>> 09213b10
 from can.broadcastmanager import (
     LimitedDurationCyclicSendTaskABC,
     RestartableCyclicTaskABC,
