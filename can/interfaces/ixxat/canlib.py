--- conflicted
+++ resolved
@@ -1,4 +1,3 @@
-<<<<<<< HEAD
 # -*- coding: utf-8 -*-
 """
 Ctypes wrapper module for IXXAT Virtual CAN Interface V3 on win32 systems
@@ -28,6 +27,9 @@
     _timer_function = time.perf_counter
 else:
     _timer_function = time.clock
+
+# Hack to have vciFormatError as a free function, see below
+vciFormatError = None
 
 # main ctypes instance
 _canlib = None
@@ -453,457 +455,4 @@
         _canlib.canChannelClose(self._channel_handle)
         _canlib.canControlStart(self._control_handle, constants.FALSE)
         _canlib.canControlClose(self._control_handle)
-        _canlib.vciDeviceClose(self._device_handle)
-=======
-# -*- coding: utf-8 -*-
-"""
-Ctypes wrapper module for IXXAT Virtual CAN Interface V3 on win32 systems
-Copyright (C) 2016 Giuseppe Corbelli <giuseppe.corbelli@weightpack.com>
-"""
-
-import binascii
-import ctypes
-import functools
-import logging
-import sys
-import time
-
-from can import CanError, BusABC
-from can import Message
-from can.interfaces.ixxat import constants, structures
-
-from can.ctypesutil import CLibrary, HANDLE, PHANDLE
-
-from .constants import VCI_MAX_ERRSTRLEN
-from .exceptions import *
-
-__all__ = ["VCITimeout", "VCIError", "VCIDeviceNotFoundError", "IXXATBus", "vciFormatError"]
-
-log = logging.getLogger('can.ixxat')
-
-if ((sys.version_info.major == 3) and (sys.version_info.minor >= 3)):
-    _timer_function = time.perf_counter
-else:
-    _timer_function = time.clock
-
-# Hack to have vciFormatError as a free function, see below
-vciFormatError = None
-
-# main ctypes instance
-if sys.platform == "win32":
-    try:
-        _canlib = CLibrary("vcinpl")
-    except Exception as e:
-        log.warning("Cannot load IXXAT vcinpl library: %s", e)
-        _canlib = None
-else:
-    # Will not work on other systems, but have it importable anyway for
-    # tests/sphinx
-    log.warning("IXXAT VCI library does not work on %s platform", sys.platform)
-    _canlib = None
-
-def __vciFormatErrorExtended(library_instance, function, HRESULT, arguments):
-    """ Format a VCI error and attach failed function, decoded HRESULT and arguments
-        :param CLibrary library_instance:
-            Mapped instance of IXXAT vcinpl library
-        :param callable function:
-            Failed function
-        :param HRESULT HRESULT:
-            HRESULT returned by vcinpl call
-        :param arguments:
-            Arbitrary arguments tuple
-        :return:
-            Formatted string
-    """
-    #TODO: make sure we don't generate another exception
-    return "{} - arguments were {}".format(
-        __vciFormatError(library_instance, function, HRESULT),
-        arguments
-    )
-
-def __vciFormatError(library_instance, function, HRESULT):
-    """ Format a VCI error and attach failed function and decoded HRESULT
-        :param CLibrary library_instance:
-            Mapped instance of IXXAT vcinpl library
-        :param callable function:
-            Failed function
-        :param HRESULT HRESULT:
-            HRESULT returned by vcinpl call
-        :return:
-            Formatted string
-    """
-    buf = ctypes.create_string_buffer(VCI_MAX_ERRSTRLEN)
-    ctypes.memset(buf, 0, VCI_MAX_ERRSTRLEN)
-    library_instance.vciFormatError(HRESULT, buf, VCI_MAX_ERRSTRLEN)
-    return "function {} failed ({})".format(function._name, buf.value.decode('utf-8', 'replace'))
-
-def __check_status(result, function, arguments):
-    """ Check the result of a vcinpl function call and raise appropriate exception
-        in case of an error. Used as errcheck function when mapping C functions
-        with ctypes.
-        :param result:
-            Function call numeric result
-        :param callable function:
-            Called function
-        :param arguments:
-            Arbitrary arguments tuple
-        :raise:
-            :class:VCITimeout
-            :class:VCIRxQueueEmptyError
-            :class:StopIteration
-            :class:VCIError
-    """
-    if isinstance(result, int):
-        # Real return value is an unsigned long
-        result = ctypes.c_ulong(result).value
-
-    if (result == constants.VCI_E_TIMEOUT):
-        raise VCITimeout("Function {} timed out".format(function._name))
-    elif (result == constants.VCI_E_RXQUEUE_EMPTY):
-        raise VCIRxQueueEmptyError()
-    elif (result == constants.VCI_E_NO_MORE_ITEMS):
-        raise StopIteration()
-    elif (result != constants.VCI_OK):
-        raise VCIError(vciFormatError(function, result))
-
-    return result
-
-try:
-    # Map all required symbols and initialize library ---------------------------
-    #HRESULT VCIAPI vciInitialize ( void );
-    _canlib.map_symbol("vciInitialize", ctypes.c_long, (), __check_status)
-
-    #void VCIAPI vciFormatError (HRESULT hrError, PCHAR pszText, UINT32 dwsize);
-    _canlib.map_symbol("vciFormatError", None, (ctypes.HRESULT, ctypes.c_char_p, ctypes.c_uint32))
-    # Hack to have vciFormatError as a free function
-    vciFormatError = functools.partial(__vciFormatError, _canlib)
-
-    # HRESULT VCIAPI vciEnumDeviceOpen( OUT PHANDLE hEnum );
-    _canlib.map_symbol("vciEnumDeviceOpen", ctypes.c_long, (PHANDLE,), __check_status)
-    # HRESULT VCIAPI vciEnumDeviceClose ( IN HANDLE hEnum );
-    _canlib.map_symbol("vciEnumDeviceClose", ctypes.c_long, (HANDLE,), __check_status)
-    # HRESULT VCIAPI vciEnumDeviceNext( IN  HANDLE hEnum, OUT PVCIDEVICEINFO pInfo );
-    _canlib.map_symbol("vciEnumDeviceNext", ctypes.c_long, (HANDLE, structures.PVCIDEVICEINFO), __check_status)
-
-    # HRESULT VCIAPI vciDeviceOpen( IN  REFVCIID rVciid, OUT PHANDLE  phDevice );
-    _canlib.map_symbol("vciDeviceOpen", ctypes.c_long, (structures.PVCIID, PHANDLE), __check_status)
-    # HRESULT vciDeviceClose( HANDLE hDevice )
-    _canlib.map_symbol("vciDeviceClose", ctypes.c_long, (HANDLE,), __check_status)
-
-    # HRESULT VCIAPI canChannelOpen( IN  HANDLE  hDevice, IN  UINT32  dwCanNo, IN  BOOL    fExclusive, OUT PHANDLE phCanChn );
-    _canlib.map_symbol("canChannelOpen", ctypes.c_long, (HANDLE, ctypes.c_uint32, ctypes.c_long, PHANDLE), __check_status)
-    # EXTERN_C HRESULT VCIAPI canChannelInitialize( IN HANDLE hCanChn, IN UINT16 wRxFifoSize, IN UINT16 wRxThreshold, IN UINT16 wTxFifoSize, IN UINT16 wTxThreshold );
-    _canlib.map_symbol("canChannelInitialize", ctypes.c_long, (HANDLE, ctypes.c_uint16, ctypes.c_uint16, ctypes.c_uint16, ctypes.c_uint16), __check_status)
-    # EXTERN_C HRESULT VCIAPI canChannelActivate( IN HANDLE hCanChn, IN BOOL   fEnable );
-    _canlib.map_symbol("canChannelActivate", ctypes.c_long, (HANDLE, ctypes.c_long), __check_status)
-    # HRESULT canChannelClose( HANDLE hChannel )
-    _canlib.map_symbol("canChannelClose", ctypes.c_long, (HANDLE, ), __check_status)
-    #EXTERN_C HRESULT VCIAPI canChannelReadMessage( IN  HANDLE  hCanChn, IN  UINT32  dwMsTimeout, OUT PCANMSG pCanMsg );
-    _canlib.map_symbol("canChannelReadMessage", ctypes.c_long, (HANDLE, ctypes.c_uint32, structures.PCANMSG), __check_status)
-    #HRESULT canChannelPeekMessage(HANDLE hChannel,PCANMSG pCanMsg );
-    _canlib.map_symbol("canChannelPeekMessage", ctypes.c_long, (HANDLE, structures.PCANMSG), __check_status)
-    #HRESULT canChannelWaitTxEvent (HANDLE hChannel UINT32 dwMsTimeout );
-    _canlib.map_symbol("canChannelWaitTxEvent", ctypes.c_long, (HANDLE, ctypes.c_uint32), __check_status)
-    #HRESULT canChannelWaitRxEvent (HANDLE hChannel, UINT32 dwMsTimeout );
-    _canlib.map_symbol("canChannelWaitRxEvent", ctypes.c_long, (HANDLE, ctypes.c_uint32), __check_status)
-    #HRESULT canChannelPostMessage (HANDLE hChannel, PCANMSG pCanMsg );
-    _canlib.map_symbol("canChannelPostMessage", ctypes.c_long, (HANDLE, structures.PCANMSG), __check_status)
-
-    #EXTERN_C HRESULT VCIAPI canControlOpen( IN  HANDLE  hDevice, IN  UINT32  dwCanNo, OUT PHANDLE phCanCtl );
-    _canlib.map_symbol("canControlOpen", ctypes.c_long, (HANDLE, ctypes.c_uint32, PHANDLE), __check_status)
-    #EXTERN_C HRESULT VCIAPI canControlInitialize( IN HANDLE hCanCtl, IN UINT8  bMode, IN UINT8  bBtr0, IN UINT8  bBtr1 );
-    _canlib.map_symbol("canControlInitialize", ctypes.c_long, (HANDLE, ctypes.c_uint8, ctypes.c_uint8, ctypes.c_uint8), __check_status)
-    #EXTERN_C HRESULT VCIAPI canControlClose( IN HANDLE hCanCtl );
-    _canlib.map_symbol("canControlClose", ctypes.c_long, (HANDLE,), __check_status)
-    #EXTERN_C HRESULT VCIAPI canControlReset( IN HANDLE hCanCtl );
-    _canlib.map_symbol("canControlReset", ctypes.c_long, (HANDLE,), __check_status)
-    #EXTERN_C HRESULT VCIAPI canControlStart( IN HANDLE hCanCtl, IN BOOL   fStart );
-    _canlib.map_symbol("canControlStart", ctypes.c_long, (HANDLE, ctypes.c_long), __check_status)
-    #EXTERN_C HRESULT VCIAPI canControlGetStatus( IN  HANDLE         hCanCtl, OUT PCANLINESTATUS pStatus );
-    _canlib.map_symbol("canControlGetStatus", ctypes.c_long, (HANDLE, structures.PCANLINESTATUS), __check_status)
-    #EXTERN_C HRESULT VCIAPI canControlGetCaps( IN  HANDLE           hCanCtl, OUT PCANCAPABILITIES pCanCaps );
-    _canlib.map_symbol("canControlGetCaps", ctypes.c_long, (HANDLE, structures.PCANCAPABILITIES), __check_status)
-    #EXTERN_C HRESULT VCIAPI canControlSetAccFilter( IN HANDLE hCanCtl, IN BOOL   fExtend, IN UINT32 dwCode, IN UINT32 dwMask );
-    _canlib.map_symbol("canControlSetAccFilter", ctypes.c_long, (HANDLE, ctypes.c_int, ctypes.c_uint32, ctypes.c_uint32), __check_status)
-    #EXTERN_C HRESULT canControlAddFilterIds (HANDLE hControl, BOOL fExtended, UINT32 dwCode, UINT32 dwMask);
-    _canlib.map_symbol("canControlAddFilterIds", ctypes.c_long, (HANDLE, ctypes.c_int, ctypes.c_uint32, ctypes.c_uint32), __check_status)
-    #EXTERN_C HRESULT canControlRemFilterIds (HANDLE hControl, BOOL fExtendend, UINT32 dwCode, UINT32 dwMask );
-    _canlib.map_symbol("canControlRemFilterIds", ctypes.c_long, (HANDLE, ctypes.c_int, ctypes.c_uint32, ctypes.c_uint32), __check_status)
-    _canlib.vciInitialize()
-except AttributeError:
-    # In case _canlib == None meaning we're not on win32/no lib found
-    pass
-except Exception as e:
-    log.warning("Could not initialize IXXAT VCI library: %s", e)
-# ---------------------------------------------------------------------------
-
-
-CAN_INFO_MESSAGES = {
-    constants.CAN_INFO_START: "CAN started",
-    constants.CAN_INFO_STOP: "CAN stopped",
-    constants.CAN_INFO_RESET:"CAN resetted",
-}
-
-CAN_ERROR_MESSAGES = {
-    constants.CAN_ERROR_STUFF: "CAN bit stuff error",
-    constants.CAN_ERROR_FORM: "CAN form error",
-    constants.CAN_ERROR_ACK: "CAN acknowledgment error",
-    constants.CAN_ERROR_BIT: "CAN bit error",
-    constants.CAN_ERROR_CRC: "CAN CRC error",
-    constants.CAN_ERROR_OTHER: "Other (unknown) CAN error",
-}
-#----------------------------------------------------------------------------
-
-
-class IXXATBus(BusABC):
-    """The CAN Bus implemented for the IXXAT interface.
-    """
-
-    CHANNEL_BITRATES = {
-        0: {
-            10000: constants.CAN_BT0_10KB,
-            20000: constants.CAN_BT0_20KB,
-            50000: constants.CAN_BT0_50KB,
-            100000: constants.CAN_BT0_100KB,
-            125000: constants.CAN_BT0_125KB,
-            250000: constants.CAN_BT0_250KB,
-            500000: constants.CAN_BT0_500KB,
-            800000: constants.CAN_BT0_800KB,
-            1000000: constants.CAN_BT0_1000KB
-        },
-        1: {
-            10000: constants.CAN_BT1_10KB,
-            20000: constants.CAN_BT1_20KB,
-            50000: constants.CAN_BT1_50KB,
-            100000: constants.CAN_BT1_100KB,
-            125000: constants.CAN_BT1_125KB,
-            250000: constants.CAN_BT1_250KB,
-            500000: constants.CAN_BT1_500KB,
-            800000: constants.CAN_BT1_800KB,
-            1000000: constants.CAN_BT1_1000KB
-        }
-    }
-
-    def __init__(self, channel, can_filters=None, **config):
-        """
-        :param int channel:
-            The Channel id to create this bus with.
-
-        :param list can_filters:
-            A list of dictionaries each containing a "can_id" and a "can_mask".
-
-            >>> [{"can_id": 0x11, "can_mask": 0x21}]
-
-        :param int UniqueHardwareId:
-            UniqueHardwareId to connect (optional, will use the first found if not supplied)
-
-        :param int bitrate:
-            Channel bitrate in bit/s
-        """
-        if (_canlib is None):
-            raise ImportError("The IXXAT VCI library has not been initialized. Check the logs for more details.")
-        log.info("CAN Filters: %s", can_filters)
-        log.info("Got configuration of: %s", config)
-        # Configuration options
-        bitrate = config.get('bitrate', 500000)
-        UniqueHardwareId = config.get('UniqueHardwareId', None)
-        rxFifoSize = config.get('rxFifoSize', 16)
-        txFifoSize = config.get('txFifoSize', 16)
-        extended = config.get('extended', False)
-        # Usually comes as a string from the config file
-        channel = int(channel)
-
-        if (bitrate not in self.CHANNEL_BITRATES[0]):
-            raise ValueError("Invalid bitrate {}".format(bitrate))
-
-        self._device_handle = HANDLE()
-        self._device_info = structures.VCIDEVICEINFO()
-        self._control_handle = HANDLE()
-        self._channel_handle = HANDLE()
-        self._channel_capabilities = structures.CANCAPABILITIES()
-        self._message = structures.CANMSG()
-        self._payload = (ctypes.c_byte * 8)()
-
-        # Search for supplied device
-        if (UniqueHardwareId is None):
-            log.info("Searching for first available device")
-        else:
-            log.info("Searching for unique HW ID %s", UniqueHardwareId)
-        _canlib.vciEnumDeviceOpen(ctypes.byref(self._device_handle))
-        while True:
-            try:
-                _canlib.vciEnumDeviceNext(self._device_handle, ctypes.byref(self._device_info))
-            except StopIteration:
-                if (UniqueHardwareId is None):
-                    raise VCIDeviceNotFoundError("No IXXAT device(s) connected or device(s) in use by other process(es).")
-                else:
-                    raise VCIDeviceNotFoundError("Unique HW ID {} not connected or not available.".format(UniqueHardwareId))
-            else:
-                if (UniqueHardwareId is None) or (self._device_info.UniqueHardwareId.AsChar == bytes(UniqueHardwareId, 'ascii')):
-                    break
-        _canlib.vciEnumDeviceClose(self._device_handle)
-        _canlib.vciDeviceOpen(ctypes.byref(self._device_info.VciObjectId), ctypes.byref(self._device_handle))
-        log.info("Using unique HW ID %s", self._device_info.UniqueHardwareId.AsChar)
-
-        log.info("Initializing channel %d in shared mode, %d rx buffers, %d tx buffers", channel, rxFifoSize, txFifoSize)
-        _canlib.canChannelOpen(self._device_handle, channel, constants.FALSE, ctypes.byref(self._channel_handle))
-        # Signal TX/RX events when at least one frame has been handled
-        _canlib.canChannelInitialize(self._channel_handle, rxFifoSize, 1, txFifoSize, 1)
-        _canlib.canChannelActivate(self._channel_handle, constants.TRUE)
-
-        log.info("Initializing control %d bitrate %d", channel, bitrate)
-        _canlib.canControlOpen(self._device_handle, channel, ctypes.byref(self._control_handle))
-        _canlib.canControlInitialize(
-            self._control_handle,
-            constants.CAN_OPMODE_STANDARD|constants.CAN_OPMODE_EXTENDED|constants.CAN_OPMODE_ERRFRAME if extended else constants.CAN_OPMODE_STANDARD|constants.CAN_OPMODE_ERRFRAME,
-            self.CHANNEL_BITRATES[0][bitrate],
-            self.CHANNEL_BITRATES[1][bitrate]
-        )
-        _canlib.canControlGetCaps(self._control_handle, ctypes.byref(self._channel_capabilities))
-
-        # With receive messages, this field contains the relative reception time of
-        # the message in ticks. The resolution of a tick can be calculated from the fields
-        # dwClockFreq and dwTscDivisor of the structure  CANCAPABILITIES in accordance with the following formula:
-        # frequency [1/s] = dwClockFreq / dwTscDivisor
-        # We explicitly cast to float for Python 2.x users
-        self._tick_resolution =  float(self._channel_capabilities.dwClockFreq / self._channel_capabilities.dwTscDivisor)
-
-        # Setup filters before starting the channel
-        if can_filters is not None and len(can_filters):
-            log.info("The IXXAT VCI backend is filtering messages")
-            # Disable every message coming in
-            _canlib.canControlSetAccFilter(self._control_handle, 1 if extended else 0, constants.CAN_ACC_CODE_NONE, constants.CAN_ACC_MASK_NONE)
-            for can_filter in can_filters:
-                # Whitelist
-                code = int(can_filter['can_id'])
-                mask = int(can_filter['can_mask'])
-                _canlib.canControlAddFilterIds(self._control_handle, 1 if extended else 0, code, mask)
-                rtr = (code & 0x01) and (mask & 0x01)
-                log.info("Accepting ID:%d  MASK:%d RTR:%s", code>>1, mask>>1, "YES" if rtr else "NO")
-
-        # Start the CAN controller. Messages will be forwarded to the channel
-        _canlib.canControlStart(self._control_handle, constants.TRUE)
-
-        # Usually you get back 3 messages like "CAN initialized" ecc...
-        # Filter them out with low timeout
-        while (True):
-            try:
-                _canlib.canChannelWaitRxEvent(self._channel_handle, 0)
-            except VCITimeout:
-                break
-            else:
-                _canlib.canChannelReadMessage(self._channel_handle, 0, ctypes.byref(self._message))
-
-        super(IXXATBus, self).__init__()
-
-    def _inWaiting(self):
-        try:
-            _canlib.canChannelWaitRxEvent(self._channel_handle, 0)
-        except VCITimeout:
-            return 0
-        else:
-            return 1
-
-    def flush_tx_buffer(self):
-        """ Flushes the transmit buffer on the IXXAT """
-        # TODO: no timeout?
-        _canlib.canChannelWaitTxEvent(self._channel_handle, constants.INFINITE)
-
-    def recv(self, timeout=None):
-        """ Read a message from IXXAT device. """
-
-        # TODO: handling CAN error messages?
-        if (timeout is None):
-            timeout = constants.INFINITE
-
-        tm = None
-        if (timeout == 0):
-            # Peek without waiting
-            try:
-                _canlib.canChannelPeekMessage(self._channel_handle, ctypes.byref(self._message))
-            except VCITimeout:
-                return None
-            except VCIRxQueueEmptyError:
-                return None
-            else:
-                if (self._message.uMsgInfo.Bits.type == constants.CAN_MSGTYPE_DATA):
-                    tm = _timer_function()
-        else:
-            # Wait if no message available
-            t0 = _timer_function()
-            elapsed_ms = 0
-            remaining_ms = 0
-            while (elapsed_ms <= timeout):
-                elapsed_ms = int((_timer_function() - t0) * 1000)
-                remaining_ms = timeout - elapsed_ms
-                # Wait until at least one frame is in the buffer
-                try:
-                    _canlib.canChannelWaitRxEvent(self._channel_handle, remaining_ms)
-                except VCITimeout:
-                    log.debug('canChannelWaitRxEvent timed out after %dms', remaining_ms)
-                    return None
-
-                # In theory we should be fine with a 0 timeout since the rxEvent was already
-                # set but I've seen timeouts appearing here and there
-                try:
-                    _canlib.canChannelReadMessage(self._channel_handle, 0, ctypes.byref(self._message))
-                except VCITimeout:
-                    continue
-
-                # See if we got a data or info/error messages
-                if (self._message.uMsgInfo.Bits.type == constants.CAN_MSGTYPE_DATA):
-                    tm = _timer_function()
-                    break
-
-                elif (self._message.uMsgInfo.Bits.type == constants.CAN_MSGTYPE_INFO):
-                    log.info(CAN_INFO_MESSAGES.get(self._message.abData[0], "Unknown CAN info message code {}".format(self._message.abData[0])))
-
-                elif (self._message.uMsgInfo.Bits.type == constants.CAN_MSGTYPE_ERROR):
-                    log.warning(CAN_ERROR_MESSAGES.get(self._message.abData[0], "Unknown CAN error message code {}".format(self._message.abData[0])))
-
-                elif (self._message.uMsgInfo.Bits.type == constants.CAN_MSGTYPE_TIMEOVR):
-                    pass
-
-        if (not tm):
-            # Timed out / can message type is not DATA
-            return None
-
-        # The _message.dwTime is a 32bit tick value and will overrun,
-        # so expect to see the value restarting from 0
-        rx_msg = Message(
-            self._message.dwTime / self._tick_resolution,  # Relative time in s
-            True if self._message.uMsgInfo.Bits.rtr else False,
-            True if self._message.uMsgInfo.Bits.ext else False,
-            False,
-            self._message.dwMsgId,
-            self._message.uMsgInfo.Bits.dlc,
-            self._message.abData
-        )
-
-        log.debug('Recv()ed message %s', rx_msg)
-        return rx_msg
-
-    def send(self, msg):
-        log.debug("Sending message: %s", msg)
-
-        # This system is not designed to be very efficient
-        ctypes.memset(ctypes.byref(self._message), 0, ctypes.sizeof(structures.CANMSG))
-        self._message.uMsgInfo.Bits.type = constants.CAN_MSGTYPE_DATA
-        self._message.uMsgInfo.Bits.rtr = 1 if msg.is_remote_frame else 0
-        self._message.uMsgInfo.Bits.ext = 1 if msg.id_type else 0
-        self._message.dwMsgId = msg.arbitration_id
-        if (msg.dlc):
-            self._message.uMsgInfo.Bits.dlc = msg.dlc
-            adapter = (ctypes.c_uint8 * msg.dlc).from_buffer(msg.data)
-            ctypes.memmove(self._message.abData, adapter, msg.dlc)
-
-        # This does not block but may raise if TX fifo is full
-        # if you prefer a blocking call use canChannelSendMessage
-        _canlib.canChannelPostMessage (self._channel_handle, self._message)
-
-    def shutdown(self):
-        _canlib.canChannelClose(self._channel_handle)
-        _canlib.canControlStart(self._control_handle, constants.FALSE)
-        _canlib.canControlClose(self._control_handle)
-        _canlib.vciDeviceClose(self._device_handle)
->>>>>>> 8b89d28f
+        _canlib.vciDeviceClose(self._device_handle)