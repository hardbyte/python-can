import can.interfaces.ixxat.canlib_vcinpl as vcinpl
import can.interfaces.ixxat.canlib_vcinpl2 as vcinpl2

from can import BusABC, Message
from typing import Optional


class IXXATBus(BusABC):
    """The CAN Bus implemented for the IXXAT interface.

    Based on the C implementation of IXXAT, two different dlls are provided by IXXAT, one to work with CAN,
    the other with CAN-FD.

    This class only delegates to related implementation (in calib_vcinpl or canlib_vcinpl2) class depending on fd user option.
    """

    def __init__(self, channel, can_filters=None, **kwargs):
        """
        :param int channel:
            The Channel id to create this bus with.

        :param list can_filters:
            See :meth:`can.BusABC.set_filters`.

        :param bool receive_own_messages:
            Enable self-reception of sent messages.

        :param int UniqueHardwareId:
            UniqueHardwareId to connect (optional, will use the first found if not supplied)

        : param bool fd:
        Default False, enables CAN-FD usage.

        :param int bitrate:
            Channel bitrate in bit/s

        :param int data_bitrate:
            Channel bitrate in bit/s (only in CAN-Fd if baudrate switch enabled).

        :param int extended:
            Default False, enables the capability to use extended IDs.

        """
        if kwargs.get("fd", False):
            self.bus = vcinpl2.IXXATBus(channel, can_filters=None, **kwargs)
        else:
            self.bus = vcinpl.IXXATBus(channel, can_filters=None, **kwargs)

    def flush_tx_buffer(self):
        """Flushes the transmit buffer on the IXXAT"""
<<<<<<< HEAD
        return self.bus.flush_tx_buffer()

    def _recv_internal(self, timeout):
        return self.bus._recv_internal(timeout)
=======
        # TODO #64: no timeout?
        _canlib.canChannelWaitTxEvent(self._channel_handle, constants.INFINITE)

    def _recv_internal(self, timeout):
        """Read a message from IXXAT device."""

        # TODO: handling CAN error messages?
        data_received = False

        if timeout == 0:
            # Peek without waiting
            try:
                _canlib.canChannelPeekMessage(
                    self._channel_handle, ctypes.byref(self._message)
                )
            except (VCITimeout, VCIRxQueueEmptyError):
                return None, True
            else:
                if self._message.uMsgInfo.Bits.type == constants.CAN_MSGTYPE_DATA:
                    data_received = True
        else:
            # Wait if no message available
            if timeout is None or timeout < 0:
                remaining_ms = constants.INFINITE
                t0 = None
            else:
                timeout_ms = int(timeout * 1000)
                remaining_ms = timeout_ms
                t0 = _timer_function()

            while True:
                try:
                    _canlib.canChannelReadMessage(
                        self._channel_handle, remaining_ms, ctypes.byref(self._message)
                    )
                except (VCITimeout, VCIRxQueueEmptyError):
                    # Ignore the 2 errors, the timeout is handled manually with the _timer_function()
                    pass
                else:
                    # See if we got a data or info/error messages
                    if self._message.uMsgInfo.Bits.type == constants.CAN_MSGTYPE_DATA:
                        data_received = True
                        break
                    elif self._message.uMsgInfo.Bits.type == constants.CAN_MSGTYPE_INFO:
                        log.info(
                            CAN_INFO_MESSAGES.get(
                                self._message.abData[0],
                                "Unknown CAN info message code {}".format(
                                    self._message.abData[0]
                                ),
                            )
                        )

                    elif (
                        self._message.uMsgInfo.Bits.type == constants.CAN_MSGTYPE_ERROR
                    ):
                        log.warning(
                            CAN_ERROR_MESSAGES.get(
                                self._message.abData[0],
                                "Unknown CAN error message code {}".format(
                                    self._message.abData[0]
                                ),
                            )
                        )

                    elif (
                        self._message.uMsgInfo.Bits.type == constants.CAN_MSGTYPE_STATUS
                    ):
                        log.info(_format_can_status(self._message.abData[0]))
                        if self._message.abData[0] & constants.CAN_STATUS_BUSOFF:
                            raise VCIBusOffError()

                    elif (
                        self._message.uMsgInfo.Bits.type
                        == constants.CAN_MSGTYPE_TIMEOVR
                    ):
                        pass
                    else:
                        log.warning("Unexpected message info type")

                if t0 is not None:
                    remaining_ms = timeout_ms - int((_timer_function() - t0) * 1000)
                    if remaining_ms < 0:
                        break

        if not data_received:
            # Timed out / can message type is not DATA
            return None, True

        # The _message.dwTime is a 32bit tick value and will overrun,
        # so expect to see the value restarting from 0
        rx_msg = Message(
            timestamp=self._message.dwTime
            / self._tick_resolution,  # Relative time in s
            is_remote_frame=bool(self._message.uMsgInfo.Bits.rtr),
            is_extended_id=bool(self._message.uMsgInfo.Bits.ext),
            arbitration_id=self._message.dwMsgId,
            dlc=self._message.uMsgInfo.Bits.dlc,
            data=self._message.abData[: self._message.uMsgInfo.Bits.dlc],
            channel=self.channel,
        )

        return rx_msg, True
>>>>>>> 8ab55e88

    def send(self, msg: Message, timeout: Optional[float] = None) -> None:
        return self.bus.send(msg, timeout)

    def _send_periodic_internal(self, msg, period, duration=None):
        return self.bus._send_periodic_internal(msg, period, duration)

    def shutdown(self):
        return self.bus.shutdown()<|MERGE_RESOLUTION|>--- conflicted
+++ resolved
@@ -48,116 +48,11 @@
 
     def flush_tx_buffer(self):
         """Flushes the transmit buffer on the IXXAT"""
-<<<<<<< HEAD
         return self.bus.flush_tx_buffer()
 
     def _recv_internal(self, timeout):
+        """Read a message from IXXAT device."""
         return self.bus._recv_internal(timeout)
-=======
-        # TODO #64: no timeout?
-        _canlib.canChannelWaitTxEvent(self._channel_handle, constants.INFINITE)
-
-    def _recv_internal(self, timeout):
-        """Read a message from IXXAT device."""
-
-        # TODO: handling CAN error messages?
-        data_received = False
-
-        if timeout == 0:
-            # Peek without waiting
-            try:
-                _canlib.canChannelPeekMessage(
-                    self._channel_handle, ctypes.byref(self._message)
-                )
-            except (VCITimeout, VCIRxQueueEmptyError):
-                return None, True
-            else:
-                if self._message.uMsgInfo.Bits.type == constants.CAN_MSGTYPE_DATA:
-                    data_received = True
-        else:
-            # Wait if no message available
-            if timeout is None or timeout < 0:
-                remaining_ms = constants.INFINITE
-                t0 = None
-            else:
-                timeout_ms = int(timeout * 1000)
-                remaining_ms = timeout_ms
-                t0 = _timer_function()
-
-            while True:
-                try:
-                    _canlib.canChannelReadMessage(
-                        self._channel_handle, remaining_ms, ctypes.byref(self._message)
-                    )
-                except (VCITimeout, VCIRxQueueEmptyError):
-                    # Ignore the 2 errors, the timeout is handled manually with the _timer_function()
-                    pass
-                else:
-                    # See if we got a data or info/error messages
-                    if self._message.uMsgInfo.Bits.type == constants.CAN_MSGTYPE_DATA:
-                        data_received = True
-                        break
-                    elif self._message.uMsgInfo.Bits.type == constants.CAN_MSGTYPE_INFO:
-                        log.info(
-                            CAN_INFO_MESSAGES.get(
-                                self._message.abData[0],
-                                "Unknown CAN info message code {}".format(
-                                    self._message.abData[0]
-                                ),
-                            )
-                        )
-
-                    elif (
-                        self._message.uMsgInfo.Bits.type == constants.CAN_MSGTYPE_ERROR
-                    ):
-                        log.warning(
-                            CAN_ERROR_MESSAGES.get(
-                                self._message.abData[0],
-                                "Unknown CAN error message code {}".format(
-                                    self._message.abData[0]
-                                ),
-                            )
-                        )
-
-                    elif (
-                        self._message.uMsgInfo.Bits.type == constants.CAN_MSGTYPE_STATUS
-                    ):
-                        log.info(_format_can_status(self._message.abData[0]))
-                        if self._message.abData[0] & constants.CAN_STATUS_BUSOFF:
-                            raise VCIBusOffError()
-
-                    elif (
-                        self._message.uMsgInfo.Bits.type
-                        == constants.CAN_MSGTYPE_TIMEOVR
-                    ):
-                        pass
-                    else:
-                        log.warning("Unexpected message info type")
-
-                if t0 is not None:
-                    remaining_ms = timeout_ms - int((_timer_function() - t0) * 1000)
-                    if remaining_ms < 0:
-                        break
-
-        if not data_received:
-            # Timed out / can message type is not DATA
-            return None, True
-
-        # The _message.dwTime is a 32bit tick value and will overrun,
-        # so expect to see the value restarting from 0
-        rx_msg = Message(
-            timestamp=self._message.dwTime
-            / self._tick_resolution,  # Relative time in s
-            is_remote_frame=bool(self._message.uMsgInfo.Bits.rtr),
-            is_extended_id=bool(self._message.uMsgInfo.Bits.ext),
-            arbitration_id=self._message.dwMsgId,
-            dlc=self._message.uMsgInfo.Bits.dlc,
-            data=self._message.abData[: self._message.uMsgInfo.Bits.dlc],
-            channel=self.channel,
-        )
-
-        return rx_msg, True
->>>>>>> 8ab55e88
 
     def send(self, msg: Message, timeout: Optional[float] = None) -> None:
         return self.bus.send(msg, timeout)
