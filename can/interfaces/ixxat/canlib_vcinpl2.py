--- conflicted
+++ resolved
@@ -15,21 +15,7 @@
 import sys
 from typing import Callable, Optional, Tuple
 
-<<<<<<< HEAD
-from can import (
-    BusABC,
-    Message,
-    CanProtocol,
-    CanInterfaceNotImplementedError,
-    CanInitializationError,
-    LimitedDurationCyclicSendTaskABC,
-    RestartableCyclicTaskABC,
-)
-from can.ctypesutil import CLibrary, HANDLE, PHANDLE, HRESULT as ctypes_HRESULT
-from can.util import deprecated_args_alias, dlc2len, len2dlc
-=======
-import can.util
-from can import BusABC, Message
+from can import BusABC, CanProtocol, Message
 from can.broadcastmanager import (
     LimitedDurationCyclicSendTaskABC,
     RestartableCyclicTaskABC,
@@ -37,9 +23,8 @@
 from can.ctypesutil import HANDLE, PHANDLE, CLibrary
 from can.ctypesutil import HRESULT as ctypes_HRESULT
 from can.exceptions import CanInitializationError, CanInterfaceNotImplementedError
-from can.util import deprecated_args_alias
-
->>>>>>> 1188c57a
+from can.util import deprecated_args_alias, dlc2len, len2dlc
+
 from . import constants, structures
 from .exceptions import *
 
