--- conflicted
+++ resolved
@@ -170,13 +170,7 @@
                     return msg, False
 
                 else:
-<<<<<<< HEAD
                     raise RuntimeError(f"TODO, see issue #1000; locals = {locals()}")  # TODO
-=======
-                    raise RuntimeError(
-                        f"TODO, see issue #1000; rxd_byte = {rxd_byte}"
-                    )  # TODO
->>>>>>> 20e84953
 
             else:
                 return None, False
