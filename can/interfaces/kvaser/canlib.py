--- conflicted
+++ resolved
@@ -11,25 +11,12 @@
 import sys
 import time
 
-<<<<<<< HEAD
-from can import (
-    BusABC,
-    Message,
-    CanProtocol,
-    CanError,
-    CanInitializationError,
-    CanOperationError,
-)
-from can.util import time_perfcounter_correlation
-from . import constants as canstat, structures
-=======
-from can import BusABC, Message
+from can import BusABC, CanProtocol, Message
 from can.util import time_perfcounter_correlation
 
 from ...exceptions import CanError, CanInitializationError, CanOperationError
 from . import constants as canstat
 from . import structures
->>>>>>> 1188c57a
 
 log = logging.getLogger("can.kvaser")
 
