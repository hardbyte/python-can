--- conflicted
+++ resolved
@@ -102,12 +102,7 @@
             Which bitrate to use for data phase in CAN FD.
             Defaults to arbitration bitrate.
         """
-<<<<<<< HEAD
-
-        if vxlapi is None:
-=======
         if xldriver is None:
->>>>>>> acda9921
             raise ImportError("The Vector API has not been loaded")
         self.poll_interval = poll_interval
         if isinstance(channel, (list, tuple)):
@@ -238,7 +233,6 @@
                 xldriver.xlCanFdSetConfiguration(
                     self.port_handle, self.mask, self.canFdConf
                 )
-
                 LOG.info(
                     "SetFdConfig.: ABaudr.=%u, DBaudr.=%u",
                     self.canFdConf.arbitrationBitRate,
@@ -264,12 +258,12 @@
                     LOG.info("SetChannelBitrate: baudr.=%u", bitrate)
             # decide Output Mode
             if state == BusState.PASSIVE:
-                mode = vxlapi.XL_OUTPUT_MODE_SILENT
+                mode = xldefine.XL_OutputMode.XL_OUTPUT_MODE_SILENT.value
                 LOG.info("SetChannelOutput: XL_OUTPUT_MODE_SILENT")
             else:
-                mode = vxlapi.XL_OUTPUT_MODE_NORMAL
+                mode = xldefine.XL_OutputMode.XL_OUTPUT_MODE_NORMAL.value
                 LOG.info("SetChannelOutput: XL_OUTPUT_MODE_NORMAL")
-            vxlapi.xlCanSetChannelOutput(self.port_handle, self.mask, mode)
+            xldriver.xlCanSetChannelOutput(self.port_handle, self.mask, mode)
         else:
             LOG.info("No init access!")
 
@@ -300,7 +294,7 @@
         self._time_offset = time.time() - offset.value * 1e-9
 
         # Send first chipState request
-        self._chip_state: int = vxlapi.XL_CHIPSTAT_ERROR_ACTIVE
+        self._chip_state: int = xldefine.XL_BusStatus.XL_CHIPSTAT_ERROR_ACTIVE.value
         self._request_chip_state()
 
         self._is_filtered = False
@@ -414,7 +408,10 @@
                             channel=channel,
                         )
                         return msg, self._is_filtered
-                    elif event.tag == vxlapi.XL_CAN_EV_TAG_CHIP_STATE:
+                    elif (
+                        event.tag
+                        == xldefine.XL_CANFD_RX_EventTags.XL_CAN_EV_TAG_CHIP_STATE.value
+                    ):
                         self._chip_state = event.tagData.canChipState.busStatus
                         self.tx_error_count = event.tagData.canChipState.txErrorCounter
                         self.rx_error_count = event.tagData.canChipState.rxErrorCounter
@@ -454,7 +451,7 @@
                             channel=channel,
                         )
                         return msg, self._is_filtered
-                    elif event.tag == vxlapi.XL_CHIP_STATE:
+                    elif event.tag == xldefine.XL_EventTags.XL_CHIP_STATE.value:
                         self._chip_state = event.tagData.chipState.busStatus
                         self.tx_error_count = event.tagData.chipState.txErrorCounter
                         self.rx_error_count = event.tagData.chipState.rxErrorCounter
@@ -528,17 +525,17 @@
             xldriver.xlCanTransmit(self.port_handle, mask, message_count, xl_event)
 
     def _request_chip_state(self) -> None:
-        vxlapi.xlCanRequestChipState(self.port_handle, self.mask)
+        xldriver.xlCanRequestChipState(self.port_handle, self.mask)
 
     @property
     def error_statistics(self) -> Tuple[ErrorState, int, int]:
-        if self._chip_state == vxlapi.XL_CHIPSTAT_ERROR_ACTIVE:
+        if self._chip_state == xldefine.XL_BusStatus.XL_CHIPSTAT_ERROR_ACTIVE.value:
             self.error_state = ErrorState.ERROR_ACTIVE
-        elif self._chip_state == vxlapi.XL_CHIPSTAT_ERROR_WARNING:
+        elif self._chip_state == xldefine.XL_BusStatus.XL_CHIPSTAT_ERROR_WARNING.value:
             self.error_state = ErrorState.ERROR_WARNING
-        elif self._chip_state == vxlapi.XL_CHIPSTAT_ERROR_PASSIVE:
+        elif self._chip_state == xldefine.XL_BusStatus.XL_CHIPSTAT_ERROR_PASSIVE.value:
             self.error_state = ErrorState.ERROR_PASSIVE
-        elif self._chip_state == vxlapi.XL_CHIPSTAT_BUSOFF:
+        elif self._chip_state == xldefine.XL_BusStatus.XL_CHIPSTAT_BUSOFF.value:
             self.error_state = ErrorState.BUS_OFF
         return self.error_state, self.tx_error_count, self.rx_error_count
 
