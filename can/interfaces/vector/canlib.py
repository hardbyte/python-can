--- conflicted
+++ resolved
@@ -112,9 +112,8 @@
         # Get channels masks
         self.channel_masks = {}
         self.index_to_channel = {}
-        
+
         for channel in self.channels:
-<<<<<<< HEAD
             if app_name:
                 # Get global channel index from application channel
                 hw_type = ctypes.c_uint(0)
@@ -136,24 +135,6 @@
             else:
                 # Channel already given as global channel
                 idx = channel
-=======
-            hw_type = ctypes.c_uint(0)
-            hw_index = ctypes.c_uint(0)
-            hw_channel = ctypes.c_uint(0)
-            vxlapi.xlGetApplConfig(self._app_name, channel, hw_type, hw_index,
-                                   hw_channel, vxlapi.XL_BUS_TYPE_CAN)
-            LOG.debug('Channel index %d found', channel)
-            idx = vxlapi.xlGetChannelIndex(hw_type.value, hw_index.value,
-                                           hw_channel.value)
-            if idx < 0:
-                # Undocumented behavior! See issue #353.
-                # If hardware is unavailable, this function returns -1.
-                # Raise an exception as if the driver
-                # would have signalled XL_ERR_HW_NOT_PRESENT.
-                raise VectorError(vxlapi.XL_ERR_HW_NOT_PRESENT,
-                                  "XL_ERR_HW_NOT_PRESENT",
-                                  "xlGetChannelIndex")
->>>>>>> d2b20ead
             mask = 1 << idx
             self.channel_masks[channel] = mask
             self.index_to_channel[idx] = channel
