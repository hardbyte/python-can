"""
Ctypes wrapper module for Vector CAN Interface on win32/win64 systems.

Authors: Julien Grave <grave.jul@gmail.com>, Christian Sandberg
"""

# Import Standard Python Modules
# ==============================
import ctypes
import logging
import os
import time
<<<<<<< HEAD
import warnings
=======
>>>>>>> 1188c57a
from types import ModuleType
from typing import (
    Any,
    Callable,
    Dict,
    List,
    NamedTuple,
    Optional,
    Sequence,
    Tuple,
    Union,
    cast,
)

WaitForSingleObject: Optional[Callable[[int, int], int]]
INFINITE: Optional[int]
try:
    # Try builtin Python 3 Windows API
    from _winapi import INFINITE, WaitForSingleObject  # type: ignore

    HAS_EVENTS = True
except ImportError:
    WaitForSingleObject, INFINITE = None, None
    HAS_EVENTS = False

# Import Modules
# ==============
from can import (
    BitTiming,
    BitTimingFd,
<<<<<<< HEAD
    CanProtocol,
=======
    BusABC,
    CanInitializationError,
    CanInterfaceNotImplementedError,
    Message,
>>>>>>> 1188c57a
)
from can.typechecking import AutoDetectedConfig, CanFilters
from can.util import (
    check_or_adjust_timing_clock,
    deprecated_args_alias,
    dlc2len,
    len2dlc,
    time_perfcounter_correlation,
)

# Define Module Logger
# ====================
LOG = logging.getLogger(__name__)

# Import Vector API modules
# =========================
from . import xlclass, xldefine
from .exceptions import VectorError, VectorInitializationError, VectorOperationError

# Import safely Vector API module for Travis tests
xldriver: Optional[ModuleType] = None
try:
    from . import xldriver
except Exception as exc:
    LOG.warning("Could not import vxlapi: %s", exc)


class VectorBus(BusABC):
    """The CAN Bus implemented for the Vector interface."""

    deprecated_args = dict(
        sjwAbr="sjw_abr",
        tseg1Abr="tseg1_abr",
        tseg2Abr="tseg2_abr",
        sjwDbr="sjw_dbr",
        tseg1Dbr="tseg1_dbr",
        tseg2Dbr="tseg2_dbr",
    )

    @deprecated_args_alias(
        deprecation_start="4.0.0",
        deprecation_end="5.0.0",
        **deprecated_args,
    )
    def __init__(
        self,
        channel: Union[int, Sequence[int], str],
        can_filters: Optional[CanFilters] = None,
        poll_interval: float = 0.01,
        receive_own_messages: bool = False,
        timing: Optional[Union[BitTiming, BitTimingFd]] = None,
        bitrate: Optional[int] = None,
        rx_queue_size: int = 2**14,
        app_name: Optional[str] = "CANalyzer",
        serial: Optional[int] = None,
        fd: bool = False,
        data_bitrate: Optional[int] = None,
        sjw_abr: int = 2,
        tseg1_abr: int = 6,
        tseg2_abr: int = 3,
        sjw_dbr: int = 2,
        tseg1_dbr: int = 6,
        tseg2_dbr: int = 3,
        **kwargs: Any,
    ) -> None:
        """
        :param channel:
            The channel indexes to create this bus with.
            Can also be a single integer or a comma separated string.
        :param can_filters:
            See :class:`can.BusABC`.
        :param receive_own_messages:
            See :class:`can.BusABC`.
        :param timing:
            An instance of :class:`~can.BitTiming` or :class:`~can.BitTimingFd`
            to specify the bit timing parameters for the VectorBus interface. The
            `f_clock` value of the timing instance must be set to 8_000_000 (8MHz)
            or 16_000_000 (16MHz) for CAN 2.0 or 80_000_000 (80MHz) for CAN FD.
            If this parameter is provided, it takes precedence over all other
            timing-related parameters.
            Otherwise, the bit timing can be specified using the following parameters:
            `bitrate` for standard CAN or `fd`, `data_bitrate`, `sjw_abr`, `tseg1_abr`,
            `tseg2_abr`, `sjw_dbr`, `tseg1_dbr`, and `tseg2_dbr` for CAN FD.
        :param poll_interval:
            Poll interval in seconds.
        :param bitrate:
            Bitrate in bits/s.
        :param rx_queue_size:
            Number of messages in receive queue (power of 2).
            CAN: range `16…32768`
            CAN-FD: range `8192…524288`
        :param app_name:
            Name of application in *Vector Hardware Config*.
            If set to `None`, the channel should be a global channel index.
        :param serial:
            Serial number of the hardware to be used.
            If set, the channel parameter refers to the channels ONLY on the specified hardware.
            If set, the `app_name` does not have to be previously defined in
            *Vector Hardware Config*.
        :param fd:
            If CAN-FD frames should be supported.
        :param data_bitrate:
            Which bitrate to use for data phase in CAN FD.
            Defaults to arbitration bitrate.
        :param sjw_abr:
            Bus timing value sample jump width (arbitration).
        :param tseg1_abr:
            Bus timing value tseg1 (arbitration)
        :param tseg2_abr:
            Bus timing value tseg2 (arbitration)
        :param sjw_dbr:
            Bus timing value sample jump width (data)
        :param tseg1_dbr:
            Bus timing value tseg1 (data)
        :param tseg2_dbr:
            Bus timing value tseg2 (data)

        :raise ~can.exceptions.CanInterfaceNotImplementedError:
            If the current operating system is not supported or the driver could not be loaded.
        :raise ~can.exceptions.CanInitializationError:
            If the bus could not be set up.
            This may or may not be a :class:`~can.interfaces.vector.VectorInitializationError`.
        """
        self.__testing = kwargs.get("_testing", False)
        if os.name != "nt" and not self.__testing:
            raise CanInterfaceNotImplementedError(
                f"The Vector interface is only supported on Windows, "
                f'but you are running "{os.name}"'
            )

        if xldriver is None:
            raise CanInterfaceNotImplementedError("The Vector API has not been loaded")
        self.xldriver = xldriver  # keep reference so mypy knows it is not None
        self.xldriver.xlOpenDriver()

        self.poll_interval = poll_interval

        self.channels: Sequence[int]
        if isinstance(channel, int):
            self.channels = [channel]
        elif isinstance(channel, str):  # must be checked before generic Sequence
            # Assume comma separated string of channels
            self.channels = [int(ch.strip()) for ch in channel.split(",")]
        elif isinstance(channel, Sequence):
            self.channels = [int(ch) for ch in channel]
        else:
            raise TypeError(
                f"Invalid type for parameter 'channel': {type(channel).__name__}"
            )

        self._app_name = app_name.encode() if app_name is not None else b""
        self.channel_info = "Application {}: {}".format(
            app_name,
            ", ".join(f"CAN {ch + 1}" for ch in self.channels),
        )

        channel_configs = get_channel_configs()

        self.mask = 0
        is_fd = isinstance(timing, BitTimingFd) if timing else fd
        self.channel_masks: Dict[int, int] = {}
        self.index_to_channel: Dict[int, int] = {}

        for channel in self.channels:
            channel_index = self._find_global_channel_idx(
                channel=channel,
                serial=serial,
                app_name=app_name,
                channel_configs=channel_configs,
            )
            LOG.debug("Channel index %d found", channel)

            channel_mask = 1 << channel_index
            self.channel_masks[channel] = channel_mask
            self.index_to_channel[channel_index] = channel
            self.mask |= channel_mask

        permission_mask = xlclass.XLaccess()
        # Set mask to request channel init permission if needed
        if bitrate or fd or timing:
            permission_mask.value = self.mask

        interface_version = (
            xldefine.XL_InterfaceVersion.XL_INTERFACE_VERSION_V4
            if is_fd
            else xldefine.XL_InterfaceVersion.XL_INTERFACE_VERSION
        )

        self.port_handle = xlclass.XLportHandle(xldefine.XL_INVALID_PORTHANDLE)
        self.xldriver.xlOpenPort(
            self.port_handle,
            self._app_name,
            self.mask,
            permission_mask,
            rx_queue_size,
            interface_version,
            xldefine.XL_BusTypes.XL_BUS_TYPE_CAN,
        )
        self.permission_mask = permission_mask.value

        LOG.debug(
            "Open Port: PortHandle: %d, PermissionMask: 0x%X",
            self.port_handle.value,
            permission_mask.value,
        )

        # set CAN settings
        for channel in self.channels:
            if isinstance(timing, BitTiming):
                timing = check_or_adjust_timing_clock(timing, [16_000_000, 8_000_000])
                self._set_bit_timing(
                    channel=channel,
                    timing=timing,
                )
            elif isinstance(timing, BitTimingFd):
                timing = check_or_adjust_timing_clock(timing, [80_000_000])
                self._set_bit_timing_fd(
                    channel=channel,
                    timing=timing,
                )
            elif fd:
                self._set_bit_timing_fd(
                    channel=channel,
                    timing=BitTimingFd.from_bitrate_and_segments(
                        f_clock=80_000_000,
                        nom_bitrate=bitrate or 500_000,
                        nom_tseg1=tseg1_abr,
                        nom_tseg2=tseg2_abr,
                        nom_sjw=sjw_abr,
                        data_bitrate=data_bitrate or bitrate or 500_000,
                        data_tseg1=tseg1_dbr,
                        data_tseg2=tseg2_dbr,
                        data_sjw=sjw_dbr,
                    ),
                )
            elif bitrate:
                self._set_bitrate(channel=channel, bitrate=bitrate)

        # Enable/disable TX receipts
        tx_receipts = 1 if receive_own_messages else 0
        self.xldriver.xlCanSetChannelMode(self.port_handle, self.mask, tx_receipts, 0)

        if HAS_EVENTS:
            self.event_handle = xlclass.XLhandle()
            self.xldriver.xlSetNotification(self.port_handle, self.event_handle, 1)
        else:
            LOG.info("Install pywin32 to avoid polling")

        try:
            self.xldriver.xlActivateChannel(
                self.port_handle, self.mask, xldefine.XL_BusTypes.XL_BUS_TYPE_CAN, 0
            )
        except VectorOperationError as error:
            self.shutdown()
            raise VectorInitializationError.from_generic(error) from None

        # Calculate time offset for absolute timestamps
        offset = xlclass.XLuint64()
        try:
            if time.get_clock_info("time").resolution > 1e-5:
                ts, perfcounter = time_perfcounter_correlation()
                try:
                    self.xldriver.xlGetSyncTime(self.port_handle, offset)
                except VectorInitializationError:
                    self.xldriver.xlGetChannelTime(self.port_handle, self.mask, offset)
                current_perfcounter = time.perf_counter()
                now = ts + (current_perfcounter - perfcounter)
                self._time_offset = now - offset.value * 1e-9
            else:
                try:
                    self.xldriver.xlGetSyncTime(self.port_handle, offset)
                except VectorInitializationError:
                    self.xldriver.xlGetChannelTime(self.port_handle, self.mask, offset)
                self._time_offset = time.time() - offset.value * 1e-9

        except VectorInitializationError:
            self._time_offset = 0.0

        self._is_filtered = False
        super().__init__(
            channel=channel,
            can_filters=can_filters,
            protocol=CanProtocol.CAN_FD if is_fd else CanProtocol.CAN_20,
            **kwargs,
        )

    @property
    def fd(self) -> bool:
        warnings.warn(
            "The VectorBus.fd property is deprecated and superseded by "
            "BusABC.protocol. It is scheduled for removal in version 5.0.",
            DeprecationWarning,
        )
        return self.protocol == CanProtocol.CAN_FD

    def _find_global_channel_idx(
        self,
        channel: int,
        serial: Optional[int],
        app_name: Optional[str],
        channel_configs: List["VectorChannelConfig"],
    ) -> int:
        if serial is not None:
            serial_found = False
            for channel_config in channel_configs:
                if channel_config.serial_number != serial:
                    continue

                serial_found = True
                if channel_config.hw_channel == channel:
                    return channel_config.channel_index

            if not serial_found:
                err_msg = f"No interface with serial {serial} found."
            else:
                err_msg = (
                    f"Channel {channel} not found on interface with serial {serial}."
                )
            raise CanInitializationError(
                err_msg, error_code=xldefine.XL_Status.XL_ERR_HW_NOT_PRESENT
            )

        if app_name:
            hw_type, hw_index, hw_channel = self.get_application_config(
                app_name, channel
            )
            idx = cast(
                int, self.xldriver.xlGetChannelIndex(hw_type, hw_index, hw_channel)
            )
            if idx < 0:
                # Undocumented behavior! See issue #353.
                # If hardware is unavailable, this function returns -1.
                # Raise an exception as if the driver
                # would have signalled XL_ERR_HW_NOT_PRESENT.
                raise VectorInitializationError(
                    xldefine.XL_Status.XL_ERR_HW_NOT_PRESENT,
                    xldefine.XL_Status.XL_ERR_HW_NOT_PRESENT.name,
                    "xlGetChannelIndex",
                )
            return idx

        # check if channel is a valid global channel index
        for channel_config in channel_configs:
            if channel == channel_config.channel_index:
                return channel

        raise CanInitializationError(
            f"Channel {channel} not found. The 'channel' parameter must be "
            f"a valid global channel index if neither 'app_name' nor 'serial' were given.",
            error_code=xldefine.XL_Status.XL_ERR_HW_NOT_PRESENT,
        )

    def _has_init_access(self, channel: int) -> bool:
        return bool(self.permission_mask & self.channel_masks[channel])

    def _read_bus_params(self, channel: int) -> "VectorBusParams":
        channel_mask = self.channel_masks[channel]

        vcc_list = get_channel_configs()
        for vcc in vcc_list:
            if vcc.channel_mask == channel_mask:
                return vcc.bus_params

        raise CanInitializationError(
            f"Channel configuration for channel {channel} not found."
        )

    def _set_bitrate(self, channel: int, bitrate: int) -> None:
        # set parameters if channel has init access
        if self._has_init_access(channel):
            self.xldriver.xlCanSetChannelBitrate(
                self.port_handle,
                self.channel_masks[channel],
                bitrate,
            )
            LOG.info("xlCanSetChannelBitrate: baudr.=%u", bitrate)

        if not self.__testing:
            self._check_can_settings(
                channel=channel,
                bitrate=bitrate,
            )

    def _set_bit_timing(self, channel: int, timing: BitTiming) -> None:
        # set parameters if channel has init access
        if self._has_init_access(channel):
            if timing.f_clock == 8_000_000:
                self.xldriver.xlCanSetChannelParamsC200(
                    self.port_handle,
                    self.channel_masks[channel],
                    timing.btr0,
                    timing.btr1,
                )
                LOG.info(
                    "xlCanSetChannelParamsC200: BTR0=%#02x, BTR1=%#02x",
                    timing.btr0,
                    timing.btr1,
                )
            elif timing.f_clock == 16_000_000:
                chip_params = xlclass.XLchipParams()
                chip_params.bitRate = timing.bitrate
                chip_params.sjw = timing.sjw
                chip_params.tseg1 = timing.tseg1
                chip_params.tseg2 = timing.tseg2
                chip_params.sam = timing.nof_samples
                self.xldriver.xlCanSetChannelParams(
                    self.port_handle,
                    self.channel_masks[channel],
                    chip_params,
                )
                LOG.info(
                    "xlCanSetChannelParams: baudr.=%u, sjwAbr=%u, tseg1Abr=%u, tseg2Abr=%u",
                    chip_params.bitRate,
                    chip_params.sjw,
                    chip_params.tseg1,
                    chip_params.tseg2,
                )
            else:
                raise CanInitializationError(
                    f"timing.f_clock must be 8_000_000 or 16_000_000 (is {timing.f_clock})"
                )

        if not self.__testing:
            self._check_can_settings(
                channel=channel,
                bitrate=timing.bitrate,
                sample_point=timing.sample_point,
            )

    def _set_bit_timing_fd(
        self,
        channel: int,
        timing: BitTimingFd,
    ) -> None:
        # set parameters if channel has init access
        if self._has_init_access(channel):
            canfd_conf = xlclass.XLcanFdConf()
            canfd_conf.arbitrationBitRate = timing.nom_bitrate
            canfd_conf.sjwAbr = timing.nom_sjw
            canfd_conf.tseg1Abr = timing.nom_tseg1
            canfd_conf.tseg2Abr = timing.nom_tseg2
            canfd_conf.dataBitRate = timing.data_bitrate
            canfd_conf.sjwDbr = timing.data_sjw
            canfd_conf.tseg1Dbr = timing.data_tseg1
            canfd_conf.tseg2Dbr = timing.data_tseg2
            self.xldriver.xlCanFdSetConfiguration(
                self.port_handle, self.channel_masks[channel], canfd_conf
            )
            LOG.info(
                "xlCanFdSetConfiguration.: ABaudr.=%u, DBaudr.=%u",
                canfd_conf.arbitrationBitRate,
                canfd_conf.dataBitRate,
            )
            LOG.info(
                "xlCanFdSetConfiguration.: sjwAbr=%u, tseg1Abr=%u, tseg2Abr=%u",
                canfd_conf.sjwAbr,
                canfd_conf.tseg1Abr,
                canfd_conf.tseg2Abr,
            )
            LOG.info(
                "xlCanFdSetConfiguration.: sjwDbr=%u, tseg1Dbr=%u, tseg2Dbr=%u",
                canfd_conf.sjwDbr,
                canfd_conf.tseg1Dbr,
                canfd_conf.tseg2Dbr,
            )

        if not self.__testing:
            self._check_can_settings(
                channel=channel,
                bitrate=timing.nom_bitrate,
                sample_point=timing.nom_sample_point,
                fd=True,
                data_bitrate=timing.data_bitrate,
                data_sample_point=timing.data_sample_point,
            )

    def _check_can_settings(
        self,
        channel: int,
        bitrate: int,
        sample_point: Optional[float] = None,
        fd: bool = False,
        data_bitrate: Optional[int] = None,
        data_sample_point: Optional[float] = None,
    ) -> None:
        """Compare requested CAN settings to active settings in driver."""
        bus_params = self._read_bus_params(channel)
        # use canfd even if fd==False, bus_params.can and bus_params.canfd are a C union
        bus_params_data = bus_params.canfd
        settings_acceptable = True

        # check bus type
        settings_acceptable &= (
            bus_params.bus_type is xldefine.XL_BusTypes.XL_BUS_TYPE_CAN
        )

        # check CAN operation mode
        if fd:
            settings_acceptable &= bool(
                bus_params_data.can_op_mode
                & xldefine.XL_CANFD_BusParams_CanOpMode.XL_BUS_PARAMS_CANOPMODE_CANFD
            )
        elif bus_params_data.can_op_mode != 0:  # can_op_mode is always 0 for cancaseXL
            settings_acceptable &= bool(
                bus_params_data.can_op_mode
                & xldefine.XL_CANFD_BusParams_CanOpMode.XL_BUS_PARAMS_CANOPMODE_CAN20
            )

        # check bitrates
        if bitrate:
            settings_acceptable &= (
                abs(bus_params_data.bitrate - bitrate) < bitrate / 256
            )
        if fd and data_bitrate:
            settings_acceptable &= (
                abs(bus_params_data.data_bitrate - data_bitrate) < data_bitrate / 256
            )

        # check sample points
        if sample_point:
            nom_sample_point_act = (
                100
                * (1 + bus_params_data.tseg1_abr)
                / (1 + bus_params_data.tseg1_abr + bus_params_data.tseg2_abr)
            )
            settings_acceptable &= (
                abs(nom_sample_point_act - sample_point) < 2.0  # 2 percent tolerance
            )
        if fd and data_sample_point:
            data_sample_point_act = (
                100
                * (1 + bus_params_data.tseg1_dbr)
                / (1 + bus_params_data.tseg1_dbr + bus_params_data.tseg2_dbr)
            )
            settings_acceptable &= (
                abs(data_sample_point_act - data_sample_point)
                < 2.0  # 2 percent tolerance
            )

        if not settings_acceptable:
            # The error message depends on the currently active CAN settings.
            # If the active operation mode is CAN FD, show the active CAN FD timings,
            # otherwise show CAN 2.0 timings.
            if bool(
                bus_params_data.can_op_mode
                & xldefine.XL_CANFD_BusParams_CanOpMode.XL_BUS_PARAMS_CANOPMODE_CANFD
            ):
                active_settings = bus_params.canfd._asdict()
                active_settings["can_op_mode"] = "CAN FD"
            else:
                active_settings = bus_params.can._asdict()
                active_settings["can_op_mode"] = "CAN 2.0"
            settings_string = ", ".join(
                [f"{key}: {val}" for key, val in active_settings.items()]
            )
            raise CanInitializationError(
                f"The requested settings could not be set for channel {channel}. "
                f"Another application might have set incompatible settings. "
                f"These are the currently active settings: {settings_string}."
            )

    def _apply_filters(self, filters: Optional[CanFilters]) -> None:
        if filters:
            # Only up to one filter per ID type allowed
            if len(filters) == 1 or (
                len(filters) == 2
                and filters[0].get("extended") != filters[1].get("extended")
            ):
                try:
                    for can_filter in filters:
                        self.xldriver.xlCanSetChannelAcceptance(
                            self.port_handle,
                            self.mask,
                            can_filter["can_id"],
                            can_filter["can_mask"],
                            xldefine.XL_AcceptanceFilter.XL_CAN_EXT
                            if can_filter.get("extended")
                            else xldefine.XL_AcceptanceFilter.XL_CAN_STD,
                        )
                except VectorOperationError as exception:
                    LOG.warning("Could not set filters: %s", exception)
                    # go to fallback
                else:
                    self._is_filtered = True
                    return
            else:
                LOG.warning("Only up to one filter per extended or standard ID allowed")
                # go to fallback

        # fallback: reset filters
        self._is_filtered = False
        try:
            self.xldriver.xlCanSetChannelAcceptance(
                self.port_handle,
                self.mask,
                0x0,
                0x0,
                xldefine.XL_AcceptanceFilter.XL_CAN_EXT,
            )
            self.xldriver.xlCanSetChannelAcceptance(
                self.port_handle,
                self.mask,
                0x0,
                0x0,
                xldefine.XL_AcceptanceFilter.XL_CAN_STD,
            )
        except VectorOperationError as exc:
            LOG.warning("Could not reset filters: %s", exc)

    def _recv_internal(
        self, timeout: Optional[float]
    ) -> Tuple[Optional[Message], bool]:
        end_time = time.time() + timeout if timeout is not None else None

        while True:
            try:
                if self.protocol == CanProtocol.CAN_FD:
                    msg = self._recv_canfd()
                else:
                    msg = self._recv_can()

            except VectorOperationError as exception:
                if exception.error_code != xldefine.XL_Status.XL_ERR_QUEUE_IS_EMPTY:
                    raise
            else:
                if msg:
                    return msg, self._is_filtered

            # if no message was received, wait or return on timeout
            if end_time is not None and time.time() > end_time:
                return None, self._is_filtered

            if HAS_EVENTS:
                # Wait for receive event to occur
                if end_time is None:
                    time_left_ms = INFINITE
                else:
                    time_left = end_time - time.time()
                    time_left_ms = max(0, int(time_left * 1000))
                WaitForSingleObject(self.event_handle.value, time_left_ms)  # type: ignore
            else:
                # Wait a short time until we try again
                time.sleep(self.poll_interval)

    def _recv_canfd(self) -> Optional[Message]:
        xl_can_rx_event = xlclass.XLcanRxEvent()
        self.xldriver.xlCanReceive(self.port_handle, xl_can_rx_event)

        if xl_can_rx_event.tag == xldefine.XL_CANFD_RX_EventTags.XL_CAN_EV_TAG_RX_OK:
            is_rx = True
            data_struct = xl_can_rx_event.tagData.canRxOkMsg
        elif xl_can_rx_event.tag == xldefine.XL_CANFD_RX_EventTags.XL_CAN_EV_TAG_TX_OK:
            is_rx = False
            data_struct = xl_can_rx_event.tagData.canTxOkMsg
        else:
            self.handle_canfd_event(xl_can_rx_event)
            return None

        msg_id = data_struct.canId
        dlc = dlc2len(data_struct.dlc)
        flags = data_struct.msgFlags
        timestamp = xl_can_rx_event.timeStamp * 1e-9
        channel = self.index_to_channel.get(xl_can_rx_event.chanIndex)

        return Message(
            timestamp=timestamp + self._time_offset,
            arbitration_id=msg_id & 0x1FFFFFFF,
            is_extended_id=bool(
                msg_id & xldefine.XL_MessageFlagsExtended.XL_CAN_EXT_MSG_ID
            ),
            is_remote_frame=bool(
                flags & xldefine.XL_CANFD_RX_MessageFlags.XL_CAN_RXMSG_FLAG_RTR
            ),
            is_error_frame=bool(
                flags & xldefine.XL_CANFD_RX_MessageFlags.XL_CAN_RXMSG_FLAG_EF
            ),
            is_fd=bool(flags & xldefine.XL_CANFD_RX_MessageFlags.XL_CAN_RXMSG_FLAG_EDL),
            bitrate_switch=bool(
                flags & xldefine.XL_CANFD_RX_MessageFlags.XL_CAN_RXMSG_FLAG_BRS
            ),
            error_state_indicator=bool(
                flags & xldefine.XL_CANFD_RX_MessageFlags.XL_CAN_RXMSG_FLAG_ESI
            ),
            is_rx=is_rx,
            channel=channel,
            dlc=dlc,
            data=data_struct.data[:dlc],
        )

    def _recv_can(self) -> Optional[Message]:
        xl_event = xlclass.XLevent()
        event_count = ctypes.c_uint(1)
        self.xldriver.xlReceive(self.port_handle, event_count, xl_event)

        if xl_event.tag != xldefine.XL_EventTags.XL_RECEIVE_MSG:
            self.handle_can_event(xl_event)
            return None

        msg_id = xl_event.tagData.msg.id
        dlc = xl_event.tagData.msg.dlc
        flags = xl_event.tagData.msg.flags
        timestamp = xl_event.timeStamp * 1e-9
        channel = self.index_to_channel.get(xl_event.chanIndex)

        return Message(
            timestamp=timestamp + self._time_offset,
            arbitration_id=msg_id & 0x1FFFFFFF,
            is_extended_id=bool(
                msg_id & xldefine.XL_MessageFlagsExtended.XL_CAN_EXT_MSG_ID
            ),
            is_remote_frame=bool(
                flags & xldefine.XL_MessageFlags.XL_CAN_MSG_FLAG_REMOTE_FRAME
            ),
            is_error_frame=bool(
                flags & xldefine.XL_MessageFlags.XL_CAN_MSG_FLAG_ERROR_FRAME
            ),
            is_rx=not bool(
                flags & xldefine.XL_MessageFlags.XL_CAN_MSG_FLAG_TX_COMPLETED
            ),
            is_fd=False,
            dlc=dlc,
            data=xl_event.tagData.msg.data[:dlc],
            channel=channel,
        )

    def handle_can_event(self, event: xlclass.XLevent) -> None:
        """Handle non-message CAN events.

        Method is called by :meth:`~can.interfaces.vector.VectorBus._recv_internal`
        when `event.tag` is not `XL_RECEIVE_MSG`. Subclasses can implement this method.

        :param event: XLevent that could have a `XL_CHIP_STATE`, `XL_TIMER` or `XL_SYNC_PULSE` tag.
        """

    def handle_canfd_event(self, event: xlclass.XLcanRxEvent) -> None:
        """Handle non-message CAN FD events.

        Method is called by :meth:`~can.interfaces.vector.VectorBus._recv_internal`
        when `event.tag` is not `XL_CAN_EV_TAG_RX_OK` or `XL_CAN_EV_TAG_TX_OK`.
        Subclasses can implement this method.

        :param event: `XLcanRxEvent` that could have a `XL_CAN_EV_TAG_RX_ERROR`,
            `XL_CAN_EV_TAG_TX_ERROR`, `XL_TIMER` or `XL_CAN_EV_TAG_CHIP_STATE` tag.
        """

    def send(self, msg: Message, timeout: Optional[float] = None) -> None:
        self._send_sequence([msg])

    def _send_sequence(self, msgs: Sequence[Message]) -> int:
        """Send messages and return number of successful transmissions."""
        if self.protocol == CanProtocol.CAN_FD:
            return self._send_can_fd_msg_sequence(msgs)
        else:
            return self._send_can_msg_sequence(msgs)

    def _get_tx_channel_mask(self, msgs: Sequence[Message]) -> int:
        if len(msgs) == 1:
            return self.channel_masks.get(msgs[0].channel, self.mask)  # type: ignore[arg-type]
        else:
            return self.mask

    def _send_can_msg_sequence(self, msgs: Sequence[Message]) -> int:
        """Send CAN messages and return number of successful transmissions."""
        mask = self._get_tx_channel_mask(msgs)
        message_count = ctypes.c_uint(len(msgs))

        xl_event_array = (xlclass.XLevent * message_count.value)(
            *map(self._build_xl_event, msgs)
        )

        self.xldriver.xlCanTransmit(
            self.port_handle, mask, message_count, xl_event_array
        )
        return message_count.value

    @staticmethod
    def _build_xl_event(msg: Message) -> xlclass.XLevent:
        msg_id = msg.arbitration_id
        if msg.is_extended_id:
            msg_id |= xldefine.XL_MessageFlagsExtended.XL_CAN_EXT_MSG_ID

        flags = 0
        if msg.is_remote_frame:
            flags |= xldefine.XL_MessageFlags.XL_CAN_MSG_FLAG_REMOTE_FRAME

        xl_event = xlclass.XLevent()
        xl_event.tag = xldefine.XL_EventTags.XL_TRANSMIT_MSG
        xl_event.tagData.msg.id = msg_id
        xl_event.tagData.msg.dlc = msg.dlc
        xl_event.tagData.msg.flags = flags
        xl_event.tagData.msg.data = tuple(msg.data)

        return xl_event

    def _send_can_fd_msg_sequence(self, msgs: Sequence[Message]) -> int:
        """Send CAN FD messages and return number of successful transmissions."""
        mask = self._get_tx_channel_mask(msgs)
        message_count = len(msgs)

        xl_can_tx_event_array = (xlclass.XLcanTxEvent * message_count)(
            *map(self._build_xl_can_tx_event, msgs)
        )

        msg_count_sent = ctypes.c_uint(0)
        self.xldriver.xlCanTransmitEx(
            self.port_handle, mask, message_count, msg_count_sent, xl_can_tx_event_array
        )
        return msg_count_sent.value

    @staticmethod
    def _build_xl_can_tx_event(msg: Message) -> xlclass.XLcanTxEvent:
        msg_id = msg.arbitration_id
        if msg.is_extended_id:
            msg_id |= xldefine.XL_MessageFlagsExtended.XL_CAN_EXT_MSG_ID

        flags = 0
        if msg.is_fd:
            flags |= xldefine.XL_CANFD_TX_MessageFlags.XL_CAN_TXMSG_FLAG_EDL
        if msg.bitrate_switch:
            flags |= xldefine.XL_CANFD_TX_MessageFlags.XL_CAN_TXMSG_FLAG_BRS
        if msg.is_remote_frame:
            flags |= xldefine.XL_CANFD_TX_MessageFlags.XL_CAN_TXMSG_FLAG_RTR

        xl_can_tx_event = xlclass.XLcanTxEvent()
        xl_can_tx_event.tag = xldefine.XL_CANFD_TX_EventTags.XL_CAN_EV_TAG_TX_MSG
        xl_can_tx_event.transId = 0xFFFF

        xl_can_tx_event.tagData.canMsg.canId = msg_id
        xl_can_tx_event.tagData.canMsg.msgFlags = flags
        xl_can_tx_event.tagData.canMsg.dlc = len2dlc(msg.dlc)
        xl_can_tx_event.tagData.canMsg.data = tuple(msg.data)

        return xl_can_tx_event

    def flush_tx_buffer(self) -> None:
        self.xldriver.xlCanFlushTransmitQueue(self.port_handle, self.mask)

    def shutdown(self) -> None:
        super().shutdown()
        self.xldriver.xlDeactivateChannel(self.port_handle, self.mask)
        self.xldriver.xlClosePort(self.port_handle)
        self.xldriver.xlCloseDriver()

    def reset(self) -> None:
        self.xldriver.xlDeactivateChannel(self.port_handle, self.mask)
        self.xldriver.xlActivateChannel(
            self.port_handle, self.mask, xldefine.XL_BusTypes.XL_BUS_TYPE_CAN, 0
        )

    @staticmethod
    def _detect_available_configs() -> List[AutoDetectedConfig]:
        configs = []
        channel_configs = get_channel_configs()
        LOG.info("Found %d channels", len(channel_configs))
        for channel_config in channel_configs:
            if (
                not channel_config.channel_bus_capabilities
                & xldefine.XL_BusCapabilities.XL_BUS_ACTIVE_CAP_CAN
            ):
                continue
            LOG.info(
                "Channel index %d: %s",
                channel_config.channel_index,
                channel_config.name,
            )
            configs.append(
                {
                    # data for use in VectorBus.__init__():
                    "interface": "vector",
                    "channel": channel_config.hw_channel,
                    "serial": channel_config.serial_number,
                    # data for use in VectorBus.set_application_config():
                    "hw_type": channel_config.hw_type,
                    "hw_index": channel_config.hw_index,
                    "hw_channel": channel_config.hw_channel,
                    # additional information:
                    "supports_fd": bool(
                        channel_config.channel_capabilities
                        & xldefine.XL_ChannelCapabilities.XL_CHANNEL_FLAG_CANFD_ISO_SUPPORT
                    ),
                    "vector_channel_config": channel_config,
                }
            )
        return configs  # type: ignore

    @staticmethod
    def popup_vector_hw_configuration(wait_for_finish: int = 0) -> None:
        """Open vector hardware configuration window.

        :param wait_for_finish:
            Time to wait for user input in milliseconds.
        """
        if xldriver is None:
            raise CanInterfaceNotImplementedError("The Vector API has not been loaded")

        xldriver.xlPopupHwConfig(ctypes.c_char_p(), ctypes.c_uint(wait_for_finish))

    @staticmethod
    def get_application_config(
        app_name: str, app_channel: int
    ) -> Tuple[Union[int, xldefine.XL_HardwareType], int, int]:
        """Retrieve information for an application in Vector Hardware Configuration.

        :param app_name:
            The name of the application.
        :param app_channel:
            The channel of the application.
        :return:
            Returns a tuple of the hardware type, the hardware index and the
            hardware channel.

        :raises can.interfaces.vector.VectorInitializationError:
            If the application name does not exist in the Vector hardware configuration.
        """
        if xldriver is None:
            raise CanInterfaceNotImplementedError("The Vector API has not been loaded")

        hw_type = ctypes.c_uint()
        hw_index = ctypes.c_uint()
        hw_channel = ctypes.c_uint()
        _app_channel = ctypes.c_uint(app_channel)

        try:
            xldriver.xlGetApplConfig(
                app_name.encode(),
                _app_channel,
                hw_type,
                hw_index,
                hw_channel,
                xldefine.XL_BusTypes.XL_BUS_TYPE_CAN,
            )
        except VectorError as e:
            raise VectorInitializationError(
                error_code=e.error_code,
                error_string=(
                    f"Vector HW Config: Channel '{app_channel}' of "
                    f"application '{app_name}' is not assigned to any interface"
                ),
                function="xlGetApplConfig",
            ) from None
        return _hw_type(hw_type.value), hw_index.value, hw_channel.value

    @staticmethod
    def set_application_config(
        app_name: str,
        app_channel: int,
        hw_type: Union[int, xldefine.XL_HardwareType],
        hw_index: int,
        hw_channel: int,
        **kwargs: Any,
    ) -> None:
        """Modify the application settings in Vector Hardware Configuration.

        This method can also be used with a channel config dictionary::

            import can
            from can.interfaces.vector import VectorBus

            configs = can.detect_available_configs(interfaces=['vector'])
            cfg = configs[0]
            VectorBus.set_application_config(app_name="MyApplication", app_channel=0, **cfg)

        :param app_name:
            The name of the application. Creates a new application if it does
            not exist yet.
        :param app_channel:
            The channel of the application.
        :param hw_type:
            The hardware type of the interface.
            E.g XL_HardwareType.XL_HWTYPE_VIRTUAL
        :param hw_index:
            The index of the interface if multiple interface with the same
            hardware type are present.
        :param hw_channel:
            The channel index of the interface.

        :raises can.interfaces.vector.VectorInitializationError:
            If the application name does not exist in the Vector hardware configuration.
        """
        if xldriver is None:
            raise CanInterfaceNotImplementedError("The Vector API has not been loaded")

        xldriver.xlSetApplConfig(
            app_name.encode(),
            app_channel,
            hw_type,
            hw_index,
            hw_channel,
            xldefine.XL_BusTypes.XL_BUS_TYPE_CAN,
        )

    def set_timer_rate(self, timer_rate_ms: int) -> None:
        """Set the cyclic event rate of the port.

        Once set, the port will generate a cyclic event with the tag XL_EventTags.XL_TIMER.
        This timer can be used to keep an application alive. See XL Driver Library Description
        for more information

        :param timer_rate_ms:
            The timer rate in ms. The minimal timer rate is 1ms, a value of 0 deactivates
            the timer events.
        """
        timer_rate_10us = timer_rate_ms * 100
        self.xldriver.xlSetTimerRate(self.port_handle, timer_rate_10us)


class VectorCanParams(NamedTuple):
    bitrate: int
    sjw: int
    tseg1: int
    tseg2: int
    sam: int
    output_mode: xldefine.XL_OutputMode
    can_op_mode: xldefine.XL_CANFD_BusParams_CanOpMode


class VectorCanFdParams(NamedTuple):
    bitrate: int
    data_bitrate: int
    sjw_abr: int
    tseg1_abr: int
    tseg2_abr: int
    sam_abr: int
    sjw_dbr: int
    tseg1_dbr: int
    tseg2_dbr: int
    output_mode: xldefine.XL_OutputMode
    can_op_mode: xldefine.XL_CANFD_BusParams_CanOpMode


class VectorBusParams(NamedTuple):
    bus_type: xldefine.XL_BusTypes
    can: VectorCanParams
    canfd: VectorCanFdParams


class VectorChannelConfig(NamedTuple):
    """NamedTuple which contains the channel properties from Vector XL API."""

    name: str
    hw_type: Union[int, xldefine.XL_HardwareType]
    hw_index: int
    hw_channel: int
    channel_index: int
    channel_mask: int
    channel_capabilities: xldefine.XL_ChannelCapabilities
    channel_bus_capabilities: xldefine.XL_BusCapabilities
    is_on_bus: bool
    connected_bus_type: xldefine.XL_BusTypes
    bus_params: VectorBusParams
    serial_number: int
    article_number: int
    transceiver_name: str


def _get_xl_driver_config() -> xlclass.XLdriverConfig:
    if xldriver is None:
        raise VectorError(
            error_code=xldefine.XL_Status.XL_ERR_DLL_NOT_FOUND,
            error_string="xldriver is unavailable",
            function="_get_xl_driver_config",
        )
    driver_config = xlclass.XLdriverConfig()
    xldriver.xlOpenDriver()
    xldriver.xlGetDriverConfig(driver_config)
    xldriver.xlCloseDriver()
    return driver_config


def _read_bus_params_from_c_struct(bus_params: xlclass.XLbusParams) -> VectorBusParams:
    return VectorBusParams(
        bus_type=xldefine.XL_BusTypes(bus_params.busType),
        can=VectorCanParams(
            bitrate=bus_params.data.can.bitRate,
            sjw=bus_params.data.can.sjw,
            tseg1=bus_params.data.can.tseg1,
            tseg2=bus_params.data.can.tseg2,
            sam=bus_params.data.can.sam,
            output_mode=xldefine.XL_OutputMode(bus_params.data.can.outputMode),
            can_op_mode=xldefine.XL_CANFD_BusParams_CanOpMode(
                bus_params.data.can.canOpMode
            ),
        ),
        canfd=VectorCanFdParams(
            bitrate=bus_params.data.canFD.arbitrationBitRate,
            data_bitrate=bus_params.data.canFD.dataBitRate,
            sjw_abr=bus_params.data.canFD.sjwAbr,
            tseg1_abr=bus_params.data.canFD.tseg1Abr,
            tseg2_abr=bus_params.data.canFD.tseg2Abr,
            sam_abr=bus_params.data.canFD.samAbr,
            sjw_dbr=bus_params.data.canFD.sjwDbr,
            tseg1_dbr=bus_params.data.canFD.tseg1Dbr,
            tseg2_dbr=bus_params.data.canFD.tseg2Dbr,
            output_mode=xldefine.XL_OutputMode(bus_params.data.canFD.outputMode),
            can_op_mode=xldefine.XL_CANFD_BusParams_CanOpMode(
                bus_params.data.canFD.canOpMode
            ),
        ),
    )


def get_channel_configs() -> List[VectorChannelConfig]:
    """Read channel properties from Vector XL API."""
    try:
        driver_config = _get_xl_driver_config()
    except VectorError:
        return []

    channel_list: List[VectorChannelConfig] = []
    for i in range(driver_config.channelCount):
        xlcc: xlclass.XLchannelConfig = driver_config.channel[i]
        vcc = VectorChannelConfig(
            name=xlcc.name.decode(),
            hw_type=_hw_type(xlcc.hwType),
            hw_index=xlcc.hwIndex,
            hw_channel=xlcc.hwChannel,
            channel_index=xlcc.channelIndex,
            channel_mask=xlcc.channelMask,
            channel_capabilities=xldefine.XL_ChannelCapabilities(
                xlcc.channelCapabilities
            ),
            channel_bus_capabilities=xldefine.XL_BusCapabilities(
                xlcc.channelBusCapabilities
            ),
            is_on_bus=bool(xlcc.isOnBus),
            bus_params=_read_bus_params_from_c_struct(xlcc.busParams),
            connected_bus_type=xldefine.XL_BusTypes(xlcc.connectedBusType),
            serial_number=xlcc.serialNumber,
            article_number=xlcc.articleNumber,
            transceiver_name=xlcc.transceiverName.decode(),
        )
        channel_list.append(vcc)
    return channel_list


def _hw_type(hw_type: int) -> Union[int, xldefine.XL_HardwareType]:
    try:
        return xldefine.XL_HardwareType(hw_type)
    except ValueError:
        LOG.warning(f'Unknown XL_HardwareType value "{hw_type}"')
        return hw_type<|MERGE_RESOLUTION|>--- conflicted
+++ resolved
@@ -10,10 +10,7 @@
 import logging
 import os
 import time
-<<<<<<< HEAD
 import warnings
-=======
->>>>>>> 1188c57a
 from types import ModuleType
 from typing import (
     Any,
@@ -44,14 +41,11 @@
 from can import (
     BitTiming,
     BitTimingFd,
-<<<<<<< HEAD
-    CanProtocol,
-=======
     BusABC,
     CanInitializationError,
     CanInterfaceNotImplementedError,
+    CanProtocol,
     Message,
->>>>>>> 1188c57a
 )
 from can.typechecking import AutoDetectedConfig, CanFilters
 from can.util import (
