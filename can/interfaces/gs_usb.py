--- conflicted
+++ resolved
@@ -2,19 +2,12 @@
 from typing import Optional, Tuple
 
 import usb
-<<<<<<< HEAD
-from gs_usb.constants import CAN_ERR_FLAG, CAN_RTR_FLAG, CAN_EFF_FLAG, CAN_MAX_DLC
-from gs_usb.gs_usb import GsUsb
-from gs_usb.gs_usb_frame import GsUsbFrame, GS_USB_NONE_ECHO_ID
-=======
 from gs_usb.constants import CAN_EFF_FLAG, CAN_ERR_FLAG, CAN_MAX_DLC, CAN_RTR_FLAG
 from gs_usb.gs_usb import GsUsb
 from gs_usb.gs_usb_frame import GS_USB_NONE_ECHO_ID, GsUsbFrame
 
 import can
->>>>>>> 1188c57a
 
-import can
 from ..exceptions import CanInitializationError, CanOperationError
 
 logger = logging.getLogger(__name__)
