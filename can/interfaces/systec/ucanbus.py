# coding: utf-8

import logging
from threading import Event

from can import BusABC, BusState, Message

from .constants import *
from .structures import *
from .ucan import UcanServer

log = logging.getLogger('can.systec')


class Ucan(UcanServer):
    """
    Wrapper around UcanServer to read messages with timeout using events.
    """
    def __init__(self):
        super(Ucan, self).__init__()
        self._msg_received_event = Event()

    def can_msg_received_event(self, channel):
        self._msg_received_event.set()

    def read_can_msg(self, channel, count, timeout):
        self._msg_received_event.clear()
        if self.get_msg_pending(channel, PendingFlags.PENDING_FLAG_RX_DLL) == 0:
            if not self._msg_received_event.wait(timeout):
                return None, False
        return super(Ucan, self).read_can_msg(channel, 1)


class UcanBus(BusABC):
    """
    The CAN Bus implemented for the SYSTEC interface.
    """

    BITRATES = {
        10000: Baudrate.BAUD_10kBit,
        20000: Baudrate.BAUD_20kBit,
        50000: Baudrate.BAUD_50kBit,
        100000: Baudrate.BAUD_100kBit,
        125000: Baudrate.BAUD_125kBit,
        250000: Baudrate.BAUD_250kBit,
        500000: Baudrate.BAUD_500kBit,
        800000: Baudrate.BAUD_800kBit,
        1000000: Baudrate.BAUD_1MBit
    }

    def __init__(self, channel, can_filters=None, **kwargs):
        """
        :param int channel:
            The Channel id to create this bus with.

        :param list can_filters:
            See :meth:`can.BusABC.set_filters`.

        Backend Configuration

        :param int bitrate:
            Channel bitrate in bit/s.
            Default is 500000.

        :param int device_number:
            The device number of the USB-CAN.
            Valid values: 0 through 254. Special value 255 is reserved to detect the first connected device (should only
            be used, in case only one module is connected to the computer).
            Default is 255.

        :param can.bus.BusState state:
            BusState of the channel.
            Default is ACTIVE.

        :param bool receive_own_messages:
            If messages transmitted should also be received back.
            Default is False.

        :param int rx_buffer_entries:
            The maximum number of entries in the receive buffer.
            Default is 4096.

        :param int tx_buffer_entries:
            The maximum number of entries in the transmit buffer.
            Default is 4096.

        :raises ValueError:
            If invalid input parameter were passed.

        :raises can.CanError:
            If hardware or CAN interface initialization failed.
        """
        try:
            self._ucan = Ucan()
        except Exception:
            raise ImportError("The SYSTEC ucan library has not been initialized.")

        self.channel = int(channel)
        device_number = int(kwargs.get('device_number', ANY_MODULE))

        # configuration options
        bitrate = kwargs.get('bitrate', 500000)
        if bitrate not in self.BITRATES:
            raise ValueError("Invalid bitrate {}".format(bitrate))

<<<<<<< HEAD
        state = config.get('state', BusState.ACTIVE)
        if state is BusState.ACTIVE or state is BusState.PASSIVE:
=======
        state = kwargs.get('state', BusState.ACTIVE)
        if state is BusState.ACTIVE or BusState.PASSIVE:
>>>>>>> dd89de49
            self._state = state
        else:
            raise ValueError("BusState must be Active or Passive")

        # get parameters
        self._params = {
            "mode": Mode.MODE_NORMAL |
                    (Mode.MODE_TX_ECHO if kwargs.get('receive_own_messages') else 0) |
                    (Mode.MODE_LISTEN_ONLY if state is BusState.PASSIVE else 0),
            "BTR": self.BITRATES[bitrate]
        }
        # get extra parameters
        if kwargs.get("rx_buffer_entries"):
            self._params["rx_buffer_entries"] = int(kwargs.get("rx_buffer_entries"))
        if kwargs.get("tx_buffer_entries"):
            self._params["tx_buffer_entries"] = int(kwargs.get("tx_buffer_entries"))

        self._ucan.init_hardware(device_number=device_number)
        self._ucan.init_can(self.channel, **self._params)
        hw_info_ex, _, _ = self._ucan.get_hardware_info()
        self.channel_info = '%s, S/N %s, CH %s, BTR %s' % (
            self._ucan.get_product_code_message(hw_info_ex.product_code),
            hw_info_ex.serial,
            self.channel,
            self._ucan.get_baudrate_message(self.BITRATES[bitrate])
        )
        super(UcanBus, self).__init__(channel=channel, can_filters=can_filters, **kwargs)

    def _recv_internal(self, timeout):
        message, _ = self._ucan.read_can_msg(self.channel, 1, timeout)
        if not message:
            return None, False

        msg = Message(timestamp=float(message[0].time) / 1000.0,
                      is_remote_frame=bool(message[0].frame_format & MsgFrameFormat.MSG_FF_RTR),
                      extended_id=bool(message[0].frame_format & MsgFrameFormat.MSG_FF_EXT),
                      arbitration_id=message[0].id,
                      dlc=len(message[0].data),
                      data=message[0].data)
        return msg, self._is_filtered

    def send(self, msg, timeout=None):
        """
        Sends one CAN message.

        When a transmission timeout is set the firmware tries to send
        a message within this timeout. If it could not be sent the firmware sets
        the "auto delete" state. Within this state all transmit CAN messages for
        this channel will be deleted automatically for not blocking the other channel.

        :param can.Message msg:
            The CAN message.

        :param float timeout:
            Transmit timeout in seconds (value 0 switches off the "auto delete")

        :raises can.CanError:
            If the message could not be sent.

        """
        if timeout is not None and timeout >= 0:
            self._ucan.set_tx_timeout(self.channel, int(timeout * 1000))

        message = CanMsg(msg.arbitration_id,
                         MsgFrameFormat.MSG_FF_STD |
                         (MsgFrameFormat.MSG_FF_EXT if msg.is_extended_id else 0) |
                         (MsgFrameFormat.MSG_FF_RTR if msg.is_remote_frame else 0),
                         msg.data)
        self._ucan.write_can_msg(self.channel, [message])

    @staticmethod
    def _detect_available_configs():
        configs = []
        try:
            for index, is_used, hw_info_ex, init_info in Ucan.enumerate_hardware():
                configs.append({'interface': 'systec',
                                'channel': Channel.CHANNEL_CH0,
                                'device_number': hw_info_ex.device_number})
                if Ucan.check_support_two_channel(hw_info_ex):
                    configs.append({'interface': 'systec',
                                    'channel': Channel.CHANNEL_CH1,
                                    'device_number': hw_info_ex.device_number})
        except:
            log.warning("The SYSTEC ucan library has not been initialized.")
        return configs

    def _apply_filters(self, filters):
        if filters and len(filters) == 1:
            can_id = filters[0]['can_id']
            can_mask = filters[0]['can_mask']
            self._ucan.set_acceptance(self.channel, can_mask, can_id)
            self._is_filtered = True
            log.info('Hardware filtering on ID 0x%X, mask 0x%X', can_id, can_mask)
        else:
            self._ucan.set_acceptance(self.channel)
            self._is_filtered = False
            log.info('Hardware filtering has been disabled')

    def flush_tx_buffer(self):
        """
        Flushes the transmit buffer.

        :raises can.CanError:
            If flushing of the transmit buffer failed.
        """
        log.info('Flushing transmit buffer')
        self._ucan.reset_can(self.channel, ResetFlags.RESET_ONLY_TX_BUFF)

    @staticmethod
    def create_filter(extended, from_id, to_id, rtr_only, rtr_too):
        """
        Calculates AMR and ACR using CAN-ID as parameter.

        :param bool extended:
            if True parameters from_id and to_id contains 29-bit CAN-ID

        :param int from_id:
            first CAN-ID which should be received

        :param int to_id:
            last CAN-ID which should be received

        :param bool rtr_only:
            if True only RTR-Messages should be received, and rtr_too will be ignored

        :param bool rtr_too:
            if True CAN data frames and RTR-Messages should be received

        :return: Returns list with one filter containing a "can_id", a "can_mask" and "extended" key.
        """
        return [{
            "can_id": Ucan.calculate_acr(extended, from_id, to_id, rtr_only, rtr_too),
            "can_mask": Ucan.calculate_amr(extended, from_id, to_id, rtr_only, rtr_too),
            "extended": extended
        }]

    @property
    def state(self):
        return self._state

    @state.setter
    def state(self, new_state):
        if self._state is not BusState.ERROR and (new_state is BusState.ACTIVE or new_state is BusState.PASSIVE):
            # deinitialize CAN channel
            self._ucan.shutdown(self.channel, False)
            # set mode
            if new_state is BusState.ACTIVE:
                self._params["mode"] &= ~Mode.MODE_LISTEN_ONLY
            else:
                self._params["mode"] |= Mode.MODE_LISTEN_ONLY
            # reinitialize CAN channel
            self._ucan.init_can(self.channel, **self._params)

    def shutdown(self):
        """
        Shuts down all CAN interfaces and hardware interface.
        """
        try:
            self._ucan.shutdown()
        except Exception as ex:
            log.error(ex)<|MERGE_RESOLUTION|>--- conflicted
+++ resolved
@@ -103,14 +103,9 @@
         if bitrate not in self.BITRATES:
             raise ValueError("Invalid bitrate {}".format(bitrate))
 
-<<<<<<< HEAD
-        state = config.get('state', BusState.ACTIVE)
+        state = kwargs.get('state', BusState.ACTIVE)
         if state is BusState.ACTIVE or state is BusState.PASSIVE:
-=======
-        state = kwargs.get('state', BusState.ACTIVE)
-        if state is BusState.ACTIVE or BusState.PASSIVE:
->>>>>>> dd89de49
-            self._state = state
+            self.state = state
         else:
             raise ValueError("BusState must be Active or Passive")
 
