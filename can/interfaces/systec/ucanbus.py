--- conflicted
+++ resolved
@@ -1,21 +1,16 @@
 import logging
 from threading import Event
 
-<<<<<<< HEAD
 from can import (
     BusABC,
     BusState,
-    Message,
-    CanProtocol,
     CanError,
     CanInitializationError,
     CanOperationError,
+    CanProtocol,
+    Message,
 )
-=======
-from can import BusABC, BusState, Message
-
-from ...exceptions import CanError, CanInitializationError, CanOperationError
->>>>>>> 1188c57a
+
 from .constants import *
 from .exceptions import UcanException
 from .structures import *
