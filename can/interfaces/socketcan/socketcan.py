"""
The main module of the socketcan interface containing most user-facing classes and methods
along some internal methods.

At the end of the file the usage of the internal methods is shown.
"""

import ctypes
import ctypes.util
import errno
import logging
import select
import socket
import struct
import threading
import time
import warnings
from typing import Callable, Dict, List, Optional, Sequence, Tuple, Type, Union

import can
from can import BusABC, CanProtocol, Message
from can.broadcastmanager import (
    LimitedDurationCyclicSendTaskABC,
    ModifiableCyclicTaskABC,
    RestartableCyclicTaskABC,
    VariableRateCyclicTaskABC,
)
from can.interfaces.socketcan import constants
from can.interfaces.socketcan.utils import find_available_interfaces, pack_filters
from can.typechecking import CanFilters

log = logging.getLogger(__name__)
log_tx = log.getChild("tx")
log_rx = log.getChild("rx")

try:
    from socket import CMSG_SPACE

    CMSG_SPACE_available = True
except ImportError:
    CMSG_SPACE_available = False
    log.error("socket.CMSG_SPACE not available on this platform")


# Constants needed for precise handling of timestamps
RECEIVED_TIMESTAMP_STRUCT = struct.Struct("@ll")
RECEIVED_ANCILLARY_BUFFER_SIZE = (
    CMSG_SPACE(RECEIVED_TIMESTAMP_STRUCT.size) if CMSG_SPACE_available else 0
)


# Setup BCM struct
def bcm_header_factory(
    fields: List[Tuple[str, Union[Type[ctypes.c_uint32], Type[ctypes.c_long]]]],
    alignment: int = 8,
):
    curr_stride = 0
    results: List[
        Tuple[
            str, Union[Type[ctypes.c_uint8], Type[ctypes.c_uint32], Type[ctypes.c_long]]
        ]
    ] = []
    pad_index = 0
    for field in fields:
        field_alignment = ctypes.alignment(field[1])
        field_size = ctypes.sizeof(field[1])

        # If the current stride index isn't a multiple of the alignment
        # requirements of this field, then we must add padding bytes until we
        # are aligned
        while curr_stride % field_alignment != 0:
            results.append((f"pad_{pad_index}", ctypes.c_uint8))
            pad_index += 1
            curr_stride += 1

        # Now can it fit?
        # Example: If this is 8 bytes and the type requires 4 bytes alignment
        # then we can only fit when we're starting at 0. Otherwise, we will
        # split across 2 strides.
        #
        # | 0 | 1 | 2 | 3 | 4 | 5 | 6 | 7 |
        results.append(field)
        curr_stride += field_size

    # Add trailing padding to align to a multiple of the largest scalar member
    # in the structure
    while curr_stride % alignment != 0:
        results.append((f"pad_{pad_index}", ctypes.c_uint8))
        pad_index += 1
        curr_stride += 1

    return type("BcmMsgHead", (ctypes.Structure,), {"_fields_": results})


# The fields definition is taken from the C struct definitions in
# <linux/can/bcm.h>
#
#     struct bcm_timeval {
#     	long tv_sec;
#     	long tv_usec;
#     };
#
#     /**
#      * struct bcm_msg_head - head of messages to/from the broadcast manager
#      * @opcode:    opcode, see enum below.
#      * @flags:     special flags, see below.
#      * @count:     number of frames to send before changing interval.
#      * @ival1:     interval for the first @count frames.
#      * @ival2:     interval for the following frames.
#      * @can_id:    CAN ID of frames to be sent or received.
#      * @nframes:   number of frames appended to the message head.
#      * @frames:    array of CAN frames.
#      */
#     struct bcm_msg_head {
#     	__u32 opcode;
#     	__u32 flags;
#     	__u32 count;
#     	struct bcm_timeval ival1, ival2;
#     	canid_t can_id;
#     	__u32 nframes;
#     	struct can_frame frames[0];
#     };
BcmMsgHead = bcm_header_factory(
    fields=[
        ("opcode", ctypes.c_uint32),
        ("flags", ctypes.c_uint32),
        ("count", ctypes.c_uint32),
        ("ival1_tv_sec", ctypes.c_long),
        ("ival1_tv_usec", ctypes.c_long),
        ("ival2_tv_sec", ctypes.c_long),
        ("ival2_tv_usec", ctypes.c_long),
        ("can_id", ctypes.c_uint32),
        ("nframes", ctypes.c_uint32),
    ]
)


# struct module defines a binary packing format:
# https://docs.python.org/3/library/struct.html#struct-format-strings
# The 32bit can id is directly followed by the 8bit data link count
# The data field is aligned on an 8 byte boundary, hence we add padding
# which aligns the data field to an 8 byte boundary.
CAN_FRAME_HEADER_STRUCT = struct.Struct("=IBB2x")


def build_can_frame(msg: Message) -> bytes:
    """CAN frame packing/unpacking (see 'struct can_frame' in <linux/can.h>)
    /**
     * struct can_frame - basic CAN frame structure
     * @can_id:  the CAN ID of the frame and CAN_*_FLAG flags, see above.
     * @can_dlc: the data length field of the CAN frame
     * @data:    the CAN frame payload.
     */
    struct can_frame {
        canid_t can_id;  /* 32 bit CAN_ID + EFF/RTR/ERR flags */
        __u8    can_dlc; /* data length code: 0 .. 8 */
        __u8    data[8] __attribute__((aligned(8)));
    };

    /**
    * struct canfd_frame - CAN flexible data rate frame structure
    * @can_id: CAN ID of the frame and CAN_*_FLAG flags, see canid_t definition
    * @len:    frame payload length in byte (0 .. CANFD_MAX_DLEN)
    * @flags:  additional flags for CAN FD
    * @__res0: reserved / padding
    * @__res1: reserved / padding
    * @data:   CAN FD frame payload (up to CANFD_MAX_DLEN byte)
    */
    struct canfd_frame {
        canid_t can_id;  /* 32 bit CAN_ID + EFF/RTR/ERR flags */
        __u8    len;     /* frame payload length in byte */
        __u8    flags;   /* additional flags for CAN FD */
        __u8    __res0;  /* reserved / padding */
        __u8    __res1;  /* reserved / padding */
        __u8    data[CANFD_MAX_DLEN] __attribute__((aligned(8)));
    };
    """
    can_id = _compose_arbitration_id(msg)
    flags = 0
    if msg.bitrate_switch:
        flags |= constants.CANFD_BRS
    if msg.error_state_indicator:
        flags |= constants.CANFD_ESI
    max_len = 64 if msg.is_fd else 8
    data = bytes(msg.data).ljust(max_len, b"\x00")
    return CAN_FRAME_HEADER_STRUCT.pack(can_id, msg.dlc, flags) + data


def build_bcm_header(
    opcode: int,
    flags: int,
    count: int,
    ival1_seconds: int,
    ival1_usec: int,
    ival2_seconds: int,
    ival2_usec: int,
    can_id: int,
    nframes: int,
) -> bytes:
    result = BcmMsgHead(
        opcode=opcode,
        flags=flags,
        count=count,
        ival1_tv_sec=ival1_seconds,
        ival1_tv_usec=ival1_usec,
        ival2_tv_sec=ival2_seconds,
        ival2_tv_usec=ival2_usec,
        can_id=can_id,
        nframes=nframes,
    )
    return ctypes.string_at(ctypes.addressof(result), ctypes.sizeof(result))


def build_bcm_tx_delete_header(can_id: int, flags: int) -> bytes:
    opcode = constants.CAN_BCM_TX_DELETE
    return build_bcm_header(opcode, flags, 0, 0, 0, 0, 0, can_id, 1)


def build_bcm_transmit_header(
    can_id: int,
    count: int,
    initial_period: float,
    subsequent_period: float,
    msg_flags: int,
    nframes: int = 1,
) -> bytes:
    opcode = constants.CAN_BCM_TX_SETUP

    flags = msg_flags | constants.SETTIMER | constants.STARTTIMER

    if initial_period > 0:
        # Note `TX_COUNTEVT` creates the message TX_EXPIRED when count expires
        flags |= constants.TX_COUNTEVT

    def split_time(value: float) -> Tuple[int, int]:
        """Given seconds as a float, return whole seconds and microseconds"""
        seconds = int(value)
        microseconds = int(1e6 * (value - seconds))
        return seconds, microseconds

    ival1_seconds, ival1_usec = split_time(initial_period)
    ival2_seconds, ival2_usec = split_time(subsequent_period)

    return build_bcm_header(
        opcode,
        flags,
        count,
        ival1_seconds,
        ival1_usec,
        ival2_seconds,
        ival2_usec,
        can_id,
        nframes,
    )


def build_bcm_update_header(can_id: int, msg_flags: int, nframes: int = 1) -> bytes:
    return build_bcm_header(
        constants.CAN_BCM_TX_SETUP, msg_flags, 0, 0, 0, 0, 0, can_id, nframes
    )


def dissect_can_frame(frame: bytes) -> Tuple[int, int, int, bytes]:
    can_id, can_dlc, flags = CAN_FRAME_HEADER_STRUCT.unpack_from(frame)
    if len(frame) != constants.CANFD_MTU:
        # Flags not valid in non-FD frames
        flags = 0
    return can_id, can_dlc, flags, frame[8 : 8 + can_dlc]


def create_bcm_socket(channel: str) -> socket.socket:
    """create a broadcast manager socket and connect to the given interface"""
    s = socket.socket(constants.PF_CAN, socket.SOCK_DGRAM, constants.CAN_BCM)
    s.connect((channel,))
    return s


def send_bcm(bcm_socket: socket.socket, data: bytes) -> int:
    """
    Send raw frame to a BCM socket and handle errors.
    """
    try:
        return bcm_socket.send(data)
    except OSError as error:
        base = f"Couldn't send CAN BCM frame due to OS Error: {error.strerror}"

        if error.errno == errno.EINVAL:
            specific_message = " You are probably referring to a non-existing frame."
        elif error.errno == errno.ENETDOWN:
            specific_message = " The CAN interface appears to be down."
        elif error.errno == errno.EBADF:
            specific_message = " The CAN socket appears to be closed."
        else:
            specific_message = ""

        raise can.CanOperationError(base + specific_message, error.errno) from error


def _compose_arbitration_id(message: Message) -> int:
    can_id = message.arbitration_id
    if message.is_extended_id:
        log.debug("sending an extended id type message")
        can_id |= constants.CAN_EFF_FLAG
    if message.is_remote_frame:
        log.debug("requesting a remote frame")
        can_id |= constants.CAN_RTR_FLAG
    if message.is_error_frame:
        log.debug("sending error frame")
        can_id |= constants.CAN_ERR_FLAG
    return can_id


class CyclicSendTask(
    LimitedDurationCyclicSendTaskABC, ModifiableCyclicTaskABC, RestartableCyclicTaskABC, VariableRateCyclicTaskABC
):
    """
    A SocketCAN cyclic send task supports:

        - setting of a task duration
        - modifying the data
        - stopping then subsequent restarting of the task
    """

    def __init__(
        self,
        bcm_socket: socket.socket,
        task_id: int,
        messages: Union[Sequence[Message], Message],
        period: float,
        duration: Optional[float] = None,
<<<<<<< HEAD
        period_intra: Optional[float] = None,
=======
        autostart: bool = True,
>>>>>>> 654a02ae
    ) -> None:
        """Construct and :meth:`~start` a task.

        :param bcm_socket: An open BCM socket on the desired CAN channel.
        :param task_id:
            The identifier used to uniquely reference particular cyclic send task
            within Linux BCM.
        :param messages:
            The messages to be sent periodically.
        :param period:
            The rate in seconds at which to send the messages.
        :param duration:
            Approximate duration in seconds to send the messages for.
        """
        # The following are assigned by LimitedDurationCyclicSendTaskABC:
        #   - self.messages
        #   - self.period
        #   - self.duration
        super().__init__(messages, period, duration)
        self.bcm_socket = bcm_socket
        self.task_id = task_id
        if autostart:
            self._tx_setup(self.messages)

    def _tx_setup(
        self,
        messages: Sequence[Message],
        raise_if_task_exists: bool = True,
    ) -> None:
        # Create a low level packed frame to pass to the kernel
        body = bytearray()
        self.flags = constants.CAN_FD_FRAME if messages[0].is_fd else 0

        if self.duration:
            count = int(self.duration / self.period)
            ival1 = self.period
            ival2 = 0.0
        else:
            count = 0
            ival1 = 0.0
            ival2 = self.period

        if raise_if_task_exists:
            self._check_bcm_task()

        header = build_bcm_transmit_header(
            self.task_id, count, ival1, ival2, self.flags, nframes=len(messages)
        )
        for message in messages:
            body += build_can_frame(message)
        log.debug("Sending BCM command")
        send_bcm(self.bcm_socket, header + body)

    def _check_bcm_task(self) -> None:
        # Do a TX_READ on a task ID, and check if we get EINVAL. If so,
        # then we are referring to a CAN message with an existing ID
        check_header = build_bcm_header(
            opcode=constants.CAN_BCM_TX_READ,
            flags=0,
            count=0,
            ival1_seconds=0,
            ival1_usec=0,
            ival2_seconds=0,
            ival2_usec=0,
            can_id=self.task_id,
            nframes=0,
        )
        log.debug(
            "Reading properties of (cyclic) transmission task id=%d", self.task_id
        )
        try:
            self.bcm_socket.send(check_header)
        except OSError as error:
            if error.errno != errno.EINVAL:
                raise can.CanOperationError("failed to check", error.errno) from error
            else:
                log.debug("Invalid argument - transmission task not known to kernel")
        else:
            # No exception raised - transmission task with this ID exists in kernel.
            # Existence of an existing transmission task might not be a problem!
            raise can.CanOperationError(
                f"A periodic task for task ID {self.task_id} is already in progress "
                "by the SocketCAN Linux layer"
            )

    def stop(self) -> None:
        """Stop a task by sending TX_DELETE message to Linux kernel.

        This will delete the entry for the transmission of the CAN-message
        with the specified ``task_id`` identifier. The message length
        for the command TX_DELETE is {[bcm_msg_head]} (only the header).
        """
        log.debug("Stopping periodic task")

        stopframe = build_bcm_tx_delete_header(self.task_id, self.flags)
        send_bcm(self.bcm_socket, stopframe)

    def modify_data(self, messages: Union[Sequence[Message], Message]) -> None:
        """Update the contents of the periodically sent CAN messages by
        sending TX_SETUP message to Linux kernel.

        The number of new cyclic messages to be sent must be equal to the
        original number of messages originally specified for this task.

        .. note:: The messages must all have the same
                  :attr:`~can.Message.arbitration_id` like the first message.

        :param messages:
            The messages with the new :attr:`can.Message.data`.
        """
        messages = self._check_and_convert_messages(messages)
        self._check_modified_messages(messages)

        self.messages = messages

        body = bytearray()
        header = build_bcm_update_header(
            can_id=self.task_id, msg_flags=self.flags, nframes=len(messages)
        )
        for message in messages:
            body += build_can_frame(message)
        log.debug("Sending BCM command")
        send_bcm(self.bcm_socket, header + body)

    def start(self) -> None:
        """Restart a periodic task by sending TX_SETUP message to Linux kernel.

        It verifies presence of the particular BCM task through sending TX_READ
        message to Linux kernel prior to scheduling.

        :raises ValueError:
            If the task referenced by ``task_id`` is already running.
        """
        self._tx_setup(self.messages, raise_if_task_exists=False)


class MultiRateCyclicSendTask(CyclicSendTask):
    """Exposes more of the full power of the TX_SETUP opcode."""

    def __init__(
        self,
        channel: socket.socket,
        task_id: int,
        messages: Sequence[Message],
        count: int,
        initial_period: float,
        subsequent_period: float,
    ):
        super().__init__(channel, task_id, messages, subsequent_period)

        # Create a low level packed frame to pass to the kernel
        header = build_bcm_transmit_header(
            self.task_id,
            count,
            initial_period,
            subsequent_period,
            self.flags,
            nframes=len(messages),
        )

        body = bytearray()
        for message in messages:
            body += build_can_frame(message)

        log.info("Sending BCM TX_SETUP command")
        send_bcm(self.bcm_socket, header + body)


def create_socket() -> socket.socket:
    """Creates a raw CAN socket. The socket will
    be returned unbound to any interface.
    """
    sock = socket.socket(constants.PF_CAN, socket.SOCK_RAW, constants.CAN_RAW)

    log.info("Created a socket")

    return sock


def bind_socket(sock: socket.socket, channel: str = "can0") -> None:
    """
    Binds the given socket to the given interface.

    :param sock:
        The socket to be bound
    :param channel:
        The channel / interface to bind to
    :raises OSError:
        If the specified interface isn't found.
    """
    log.debug("Binding socket to channel=%s", channel)
    sock.bind((channel,))
    log.debug("Bound socket.")


def capture_message(
    sock: socket.socket, get_channel: bool = False
) -> Optional[Message]:
    """
    Captures a message from given socket.

    :param sock:
        The socket to read a message from.
    :param get_channel:
        Find out which channel the message comes from.

    :return: The received message, or None on failure.
    """
    # Fetching the Arb ID, DLC and Data
    try:
        cf, ancillary_data, msg_flags, addr = sock.recvmsg(
            constants.CANFD_MTU, RECEIVED_ANCILLARY_BUFFER_SIZE
        )
        if get_channel:
            channel = addr[0] if isinstance(addr, tuple) else addr
        else:
            channel = None
    except OSError as error:
        raise can.CanOperationError(
            f"Error receiving: {error.strerror}", error.errno
        ) from error

    can_id, can_dlc, flags, data = dissect_can_frame(cf)

    # Fetching the timestamp
    assert len(ancillary_data) == 1, "only requested a single extra field"
    cmsg_level, cmsg_type, cmsg_data = ancillary_data[0]
    assert (
        cmsg_level == socket.SOL_SOCKET and cmsg_type == constants.SO_TIMESTAMPNS
    ), "received control message type that was not requested"
    # see https://man7.org/linux/man-pages/man3/timespec.3.html -> struct timespec for details
    seconds, nanoseconds = RECEIVED_TIMESTAMP_STRUCT.unpack_from(cmsg_data)
    if nanoseconds >= 1e9:
        raise can.CanOperationError(
            f"Timestamp nanoseconds field was out of range: {nanoseconds} not less than 1e9"
        )
    timestamp = seconds + nanoseconds * 1e-9

    # EXT, RTR, ERR flags -> boolean attributes
    #   /* special address description flags for the CAN_ID */
    #   #define CAN_EFF_FLAG 0x80000000U /* EFF/SFF is set in the MSB */
    #   #define CAN_RTR_FLAG 0x40000000U /* remote transmission request */
    #   #define CAN_ERR_FLAG 0x20000000U /* error frame */
    is_extended_frame_format = bool(can_id & constants.CAN_EFF_FLAG)
    is_remote_transmission_request = bool(can_id & constants.CAN_RTR_FLAG)
    is_error_frame = bool(can_id & constants.CAN_ERR_FLAG)
    is_fd = len(cf) == constants.CANFD_MTU
    bitrate_switch = bool(flags & constants.CANFD_BRS)
    error_state_indicator = bool(flags & constants.CANFD_ESI)

    # Section 4.7.1: MSG_DONTROUTE: set when the received frame was created on the local host.
    is_rx = not bool(msg_flags & socket.MSG_DONTROUTE)

    if is_extended_frame_format:
        # log.debug("CAN: Extended")
        # TODO does this depend on SFF or EFF?
        arbitration_id = can_id & 0x1FFFFFFF
    else:
        # log.debug("CAN: Standard")
        arbitration_id = can_id & 0x000007FF

    msg = Message(
        timestamp=timestamp,
        channel=channel,
        arbitration_id=arbitration_id,
        is_extended_id=is_extended_frame_format,
        is_remote_frame=is_remote_transmission_request,
        is_error_frame=is_error_frame,
        is_fd=is_fd,
        is_rx=is_rx,
        bitrate_switch=bitrate_switch,
        error_state_indicator=error_state_indicator,
        dlc=can_dlc,
        data=data,
    )

    return msg


class SocketcanBus(BusABC):  # pylint: disable=abstract-method
    """A SocketCAN interface to CAN.

    It implements :meth:`can.BusABC._detect_available_configs` to search for
    available interfaces.
    """

    def __init__(
        self,
        channel: str = "",
        receive_own_messages: bool = False,
        local_loopback: bool = True,
        fd: bool = False,
        can_filters: Optional[CanFilters] = None,
        ignore_rx_error_frames=False,
        **kwargs,
    ) -> None:
        """Creates a new socketcan bus.

        If setting some socket options fails, an error will be printed
        but no exception will be thrown. This includes enabling:

            - that own messages should be received,
            - CAN-FD frames and
            - error frames.

        :param channel:
            The can interface name with which to create this bus.
            An example channel would be 'vcan0' or 'can0'.
            An empty string '' will receive messages from all channels.
            In that case any sent messages must be explicitly addressed to a
            channel using :attr:`can.Message.channel`.
        :param receive_own_messages:
            If transmitted messages should also be received by this bus.
        :param local_loopback:
            If local loopback should be enabled on this bus.
            Please note that local loopback does not mean that messages sent
            on a socket will be readable on the same socket, they will only
            be readable on other open sockets on the same machine. More info
            can be read on the socketcan documentation:
            See https://www.kernel.org/doc/html/latest/networking/can.html#socketcan-local-loopback1
        :param fd:
            If CAN-FD frames should be supported.
        :param can_filters:
            See :meth:`can.BusABC.set_filters`.
        :param ignore_rx_error_frames:
            If incoming error frames should be discarded.
        """
        self.socket = create_socket()
        self.channel = channel
        self.channel_info = f"socketcan channel '{channel}'"
        self._bcm_sockets: Dict[str, socket.socket] = {}
        self._is_filtered = False
        self._task_id = 0
        self._task_id_guard = threading.Lock()
        self._can_protocol = CanProtocol.CAN_FD if fd else CanProtocol.CAN_20

        # set the local_loopback parameter
        try:
            self.socket.setsockopt(
                constants.SOL_CAN_RAW,
                constants.CAN_RAW_LOOPBACK,
                1 if local_loopback else 0,
            )
        except OSError as error:
            log.error("Could not set local loopback flag(%s)", error)

        # set the receive_own_messages parameter
        try:
            self.socket.setsockopt(
                constants.SOL_CAN_RAW,
                constants.CAN_RAW_RECV_OWN_MSGS,
                1 if receive_own_messages else 0,
            )
        except OSError as error:
            log.error("Could not receive own messages (%s)", error)

        # enable CAN-FD frames if desired
        if fd:
            try:
                self.socket.setsockopt(
                    constants.SOL_CAN_RAW, constants.CAN_RAW_FD_FRAMES, 1
                )
            except OSError as error:
                log.error("Could not enable CAN-FD frames (%s)", error)

        if not ignore_rx_error_frames:
            # enable error frames
            try:
                self.socket.setsockopt(
                    constants.SOL_CAN_RAW, constants.CAN_RAW_ERR_FILTER, 0x1FFFFFFF
                )
            except OSError as error:
                log.error("Could not enable error frames (%s)", error)

        # enable nanosecond resolution timestamping
        # we can always do this since
        #  1) it is guaranteed to be at least as precise as without
        #  2) it is available since Linux 2.6.22, and CAN support was only added afterward
        #     so this is always supported by the kernel
        self.socket.setsockopt(socket.SOL_SOCKET, constants.SO_TIMESTAMPNS, 1)

        try:
            bind_socket(self.socket, channel)
            kwargs.update(
                {
                    "receive_own_messages": receive_own_messages,
                    "fd": fd,
                    "local_loopback": local_loopback,
                }
            )
        except OSError as error:
            log.error("Could not access SocketCAN device %s (%s)", channel, error)
            raise
        super().__init__(
            channel=channel,
            can_filters=can_filters,
            **kwargs,
        )

    def shutdown(self) -> None:
        """Stops all active periodic tasks and closes the socket."""
        super().shutdown()
        for channel, bcm_socket in self._bcm_sockets.items():
            log.debug("Closing bcm socket for channel %s", channel)
            bcm_socket.close()
        log.debug("Closing raw can socket")
        self.socket.close()

    def _recv_internal(
        self, timeout: Optional[float]
    ) -> Tuple[Optional[Message], bool]:
        try:
            # get all sockets that are ready (can be a list with a single value
            # being self.socket or an empty list if self.socket is not ready)
            ready_receive_sockets, _, _ = select.select([self.socket], [], [], timeout)
        except OSError as error:
            # something bad happened (e.g. the interface went down)
            raise can.CanOperationError(
                f"Failed to receive: {error.strerror}", error.errno
            ) from error

        if ready_receive_sockets:  # not empty
            get_channel = self.channel == ""
            msg = capture_message(self.socket, get_channel)
            if msg and not msg.channel and self.channel:
                # Default to our own channel
                msg.channel = self.channel
            return msg, self._is_filtered

        # socket wasn't readable or timeout occurred
        return None, self._is_filtered

    def send(self, msg: Message, timeout: Optional[float] = None) -> None:
        """Transmit a message to the CAN bus.

        :param msg: A message object.
        :param timeout:
            Wait up to this many seconds for the transmit queue to be ready.
            If not given, the call may fail immediately.

        :raises ~can.exceptions.CanError:
            if the message could not be written.
        """
        log.debug("We've been asked to write a message to the bus")
        logger_tx = log.getChild("tx")
        logger_tx.debug("sending: %s", msg)

        started = time.time()
        # If no timeout is given, poll for availability
        if timeout is None:
            timeout = 0
        time_left = timeout
        data = build_can_frame(msg)

        while time_left >= 0:
            # Wait for write availability
            ready = select.select([], [self.socket], [], time_left)[1]
            if not ready:
                # Timeout
                break
            channel = str(msg.channel) if msg.channel else None
            sent = self._send_once(data, channel)
            if sent == len(data):
                return
            # Not all data were sent, try again with remaining data
            data = data[sent:]
            time_left = timeout - (time.time() - started)

        raise can.CanOperationError("Transmit buffer full")

    def _send_once(self, data: bytes, channel: Optional[str] = None) -> int:
        try:
            if self.channel == "" and channel:
                # Message must be addressed to a specific channel
                sent = self.socket.sendto(data, (channel,))
            else:
                sent = self.socket.send(data)
        except OSError as error:
            raise can.CanOperationError(
                f"Failed to transmit: {error.strerror}", error.errno
            ) from error
        return sent

    def _send_periodic_internal(
        self,
        msgs: Union[Sequence[Message], Message],
        period: float,
        duration: Optional[float] = None,
        autostart: bool = True,
        modifier_callback: Optional[Callable[[Message], None]] = None,
        period_intra: Optional[float] = None,
    ) -> can.broadcastmanager.CyclicSendTaskABC:
        """Start sending messages at a given period on this bus.

        The Linux kernel's Broadcast Manager SocketCAN API is used to schedule
        periodic sending of CAN messages. The wrapping 32-bit counter (see
        :meth:`~_get_next_task_id()`) designated to distinguish different
        :class:`CyclicSendTask` within BCM provides flexibility to schedule
        CAN messages sending with the same CAN ID, but different CAN data.

        :param msgs:
            The message(s) to be sent periodically.
        :param period:
            The rate in seconds at which to send the messages.
        :param duration:
            Approximate duration in seconds to continue sending messages. If
            no duration is provided, the task will continue indefinitely.
        :param autostart:
            If True (the default) the sending task will immediately start after creation.
            Otherwise, the task has to be started by calling the
            tasks :meth:`~can.RestartableCyclicTaskABC.start` method on it.

        :raises ValueError:
            If task identifier passed to :class:`CyclicSendTask` can't be used
            to schedule new task in Linux BCM.

        :return:
            A :class:`CyclicSendTask` task instance. This can be used to modify the data,
            pause/resume the transmission and to stop the transmission.

        .. note::

            Note the duration before the messages stop being sent may not
            be exactly the same as the duration specified by the user. In
            general the message will be sent at the given rate until at
            least *duration* seconds.
        """
        if modifier_callback is None:
            msgs = LimitedDurationCyclicSendTaskABC._check_and_convert_messages(  # pylint: disable=protected-access
                msgs
            )

            msgs_channel = str(msgs[0].channel) if msgs[0].channel else None
            bcm_socket = self._get_bcm_socket(msgs_channel or self.channel)
            task_id = self._get_next_task_id()
<<<<<<< HEAD
            task = CyclicSendTask(bcm_socket, task_id, msgs, period, duration, period_intra)
=======
            task = CyclicSendTask(
                bcm_socket, task_id, msgs, period, duration, autostart=autostart
            )
>>>>>>> 654a02ae
            return task

        # fallback to thread based cyclic task
        warnings.warn(
            f"{self.__class__.__name__} falls back to a thread-based cyclic task, "
            "when the `modifier_callback` argument is given.",
            stacklevel=3,
        )
        return BusABC._send_periodic_internal(
            self,
            msgs=msgs,
            period=period,
            duration=duration,
            autostart=autostart,
            modifier_callback=modifier_callback,
        )

    def _get_next_task_id(self) -> int:
        with self._task_id_guard:
            self._task_id = (self._task_id + 1) % (2**32 - 1)
            return self._task_id

    def _get_bcm_socket(self, channel: str) -> socket.socket:
        if channel not in self._bcm_sockets:
            self._bcm_sockets[channel] = create_bcm_socket(self.channel)
        return self._bcm_sockets[channel]

    def _apply_filters(self, filters: Optional[can.typechecking.CanFilters]) -> None:
        try:
            self.socket.setsockopt(
                constants.SOL_CAN_RAW, constants.CAN_RAW_FILTER, pack_filters(filters)
            )
        except OSError as error:
            # fall back to "software filtering" (= not in kernel)
            self._is_filtered = False
            log.error(
                "Setting filters failed; falling back to software filtering (not in kernel): %s",
                error,
            )
        else:
            self._is_filtered = True

    def fileno(self) -> int:
        return self.socket.fileno()

    @staticmethod
    def _detect_available_configs() -> List[can.typechecking.AutoDetectedConfig]:
        return [
            {"interface": "socketcan", "channel": channel}
            for channel in find_available_interfaces()
        ]<|MERGE_RESOLUTION|>--- conflicted
+++ resolved
@@ -328,11 +328,8 @@
         messages: Union[Sequence[Message], Message],
         period: float,
         duration: Optional[float] = None,
-<<<<<<< HEAD
         period_intra: Optional[float] = None,
-=======
         autostart: bool = True,
->>>>>>> 654a02ae
     ) -> None:
         """Construct and :meth:`~start` a task.
 
@@ -868,13 +865,9 @@
             msgs_channel = str(msgs[0].channel) if msgs[0].channel else None
             bcm_socket = self._get_bcm_socket(msgs_channel or self.channel)
             task_id = self._get_next_task_id()
-<<<<<<< HEAD
-            task = CyclicSendTask(bcm_socket, task_id, msgs, period, duration, period_intra)
-=======
             task = CyclicSendTask(
-                bcm_socket, task_id, msgs, period, duration, autostart=autostart
+              bcm_socket, task_id, msgs, period, duration, period_intra, autostart=autostart
             )
->>>>>>> 654a02ae
             return task
 
         # fallback to thread based cyclic task
