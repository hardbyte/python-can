--- conflicted
+++ resolved
@@ -5,7 +5,7 @@
 At the end of the file the usage of the internal methods is shown.
 """
 
-from typing import Dict, List, Optional, Sequence, Tuple, Type, Union
+from typing import Callable, Dict, List, Optional, Sequence, Tuple, Type, Union
 
 import logging
 import ctypes
@@ -798,16 +798,12 @@
         return sent
 
     def _send_periodic_internal(
-<<<<<<< HEAD
-        self, msgs, period, duration=None, modifier_callback=None
-    ):
-=======
         self,
         msgs: Union[Sequence[Message], Message],
         period: float,
         duration: Optional[float] = None,
+        modifier_callback: Optional[Callable[[Message], Message]] = None,
     ) -> CyclicSendTask:
->>>>>>> 15b8af00
         """Start sending messages at a given period on this bus.
 
         The Linux kernel's Broadcast Manager SocketCAN API is used to schedule
