"""
Defines common socketcan functions.
"""

import errno
import json
import logging
import os
import struct
import subprocess
from typing import cast, Optional, List

from can import typechecking
from can.interfaces.socketcan.constants import CAN_EFF_FLAG

log = logging.getLogger(__name__)


def pack_filters(can_filters: Optional[typechecking.CanFilters] = None) -> bytes:
    if can_filters is None:
        # Pass all messages
        can_filters = [{"can_id": 0, "can_mask": 0}]

    can_filter_fmt = f"={2 * len(can_filters)}I"
    filter_data = []
    for can_filter in can_filters:
        can_id = can_filter["can_id"]
        can_mask = can_filter["can_mask"]
        if "extended" in can_filter:
            can_filter = cast(typechecking.CanFilterExtended, can_filter)
            # Match on either 11-bit OR 29-bit messages instead of both
            can_mask |= CAN_EFF_FLAG
            if can_filter["extended"]:
                can_id |= CAN_EFF_FLAG
        filter_data.append(can_id)
        filter_data.append(can_mask)

    return struct.pack(can_filter_fmt, *filter_data)


def find_available_interfaces() -> List[str]:
    """Returns the names of all open can/vcan interfaces

    The function calls the ``ip link list`` command. If the lookup fails, an error
    is logged to the console and an empty list is returned.

    :return: The list of available and active CAN interfaces or an empty list of the command failed
    """

    try:
        command = ["ip", "-json", "link", "list", "up"]
        output_str = subprocess.check_output(command, text=True)
    except Exception:  # subprocess.CalledProcessError is too specific
        log.exception("failed to fetch opened can devices from ip link")
        return []

<<<<<<< HEAD
    try:
        output_json = json.loads(output_str)
    except json.JSONDecodeError:
        log.exception(f"Failed to parse ip link JSON output: {output_str}")
=======
    except Exception as e:  # pylint: disable=broad-except
        # subprocess.CalledProcessError is too specific
        log.error("failed to fetch opened can devices: %s", e)
>>>>>>> 5e5b9502
        return []

    log.debug(
        f"find_available_interfaces(): detected these interfaces (before filtering): {output_json}"
    )

    interfaces = [i["ifname"] for i in output_json if i["link_type"] == "can"]
    return interfaces


def error_code_to_str(code: Optional[int]) -> str:
    """
    Converts a given error code (errno) to a useful and human readable string.

    :param code: a possibly invalid/unknown error code
    :returns: a string explaining and containing the given error code, or a string
              explaining that the errorcode is unknown if that is the case
    """
    name = errno.errorcode.get(code, "UNKNOWN")  # type: ignore
    description = os.strerror(code) if code is not None else "NO DESCRIPTION AVAILABLE"

    return f"{name} (errno {code}): {description}"<|MERGE_RESOLUTION|>--- conflicted
+++ resolved
@@ -50,20 +50,15 @@
     try:
         command = ["ip", "-json", "link", "list", "up"]
         output_str = subprocess.check_output(command, text=True)
-    except Exception:  # subprocess.CalledProcessError is too specific
+    except Exception:  # pylint: disable=broad-except
+        # subprocess.CalledProcessError is too specific
         log.exception("failed to fetch opened can devices from ip link")
         return []
 
-<<<<<<< HEAD
     try:
         output_json = json.loads(output_str)
     except json.JSONDecodeError:
         log.exception(f"Failed to parse ip link JSON output: {output_str}")
-=======
-    except Exception as e:  # pylint: disable=broad-except
-        # subprocess.CalledProcessError is too specific
-        log.error("failed to fetch opened can devices: %s", e)
->>>>>>> 5e5b9502
         return []
 
     log.debug(
