--- conflicted
+++ resolved
@@ -9,15 +9,11 @@
 
 from can import (
     BusABC,
-<<<<<<< HEAD
-    Message,
-    CanProtocol,
-=======
->>>>>>> 1188c57a
     CanError,
     CanInitializationError,
     CanInterfaceNotImplementedError,
     CanOperationError,
+    CanProtocol,
     Message,
 )
 
