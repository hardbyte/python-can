"""
Interface for CANtact devices from Linklayer Labs
"""

import logging
import time
<<<<<<< HEAD
from typing import Optional, Union, Any
from unittest.mock import Mock

from can import BusABC, Message, BitTiming, BitTimingFd, CanProtocol
=======
from typing import Any, Optional, Union
from unittest.mock import Mock

from can import BitTiming, BitTimingFd, BusABC, Message

>>>>>>> 1188c57a
from ..exceptions import (
    CanInitializationError,
    CanInterfaceNotImplementedError,
    error_check,
)
from ..util import check_or_adjust_timing_clock, deprecated_args_alias

logger = logging.getLogger(__name__)

try:
    import cantact
except ImportError:
    cantact = None
    logger.warning(
        "The CANtact module is not installed. Install it using `pip install cantact`"
    )


class CantactBus(BusABC):
    """CANtact interface"""

    @staticmethod
    def _detect_available_configs():
        try:
            interface = cantact.Interface()
        except (NameError, SystemError, AttributeError):
            logger.debug(
                "Could not import or instantiate cantact, so no configurations are available"
            )
            return []

        channels = []
        for i in range(0, interface.channel_count()):
            channels.append({"interface": "cantact", "channel": f"ch:{i}"})
        return channels

    @deprecated_args_alias(
        deprecation_start="4.2.0", deprecation_end="5.0.0", bit_timing="timing"
    )
    def __init__(
        self,
        channel: int,
        bitrate: int = 500_000,
        poll_interval: float = 0.01,
        monitor: bool = False,
        timing: Optional[Union[BitTiming, BitTimingFd]] = None,
        **kwargs: Any,
    ) -> None:
        """
        :param int channel:
            Channel number (zero indexed, labeled on multi-channel devices)
        :param int bitrate:
            Bitrate in bits/s
        :param bool monitor:
            If true, operate in listen-only monitoring mode
        :param timing:
            Optional :class:`~can.BitTiming` instance to use for custom bit timing setting.
            If this argument is set then it overrides the bitrate argument. The
            `f_clock` value of the timing instance must be set to 24_000_000 (24MHz)
            for standard CAN.
            CAN FD and the :class:`~can.BitTimingFd` class are not supported.
        """

        if kwargs.get("_testing", False):
            self.interface = MockInterface()
        else:
            if cantact is None:
                raise CanInterfaceNotImplementedError(
                    "The CANtact module is not installed. "
                    "Install it using `python -m pip install cantact`"
                )
            with error_check(
                "Cannot create the cantact.Interface", CanInitializationError
            ):
                self.interface = cantact.Interface()

        self.channel = int(channel)
        self.channel_info = f"CANtact: ch:{channel}"

        # Configure the interface
        with error_check("Cannot setup the cantact.Interface", CanInitializationError):
            if isinstance(timing, BitTiming):
                timing = check_or_adjust_timing_clock(timing, valid_clocks=[24_000_000])

                # use custom bit timing
                self.interface.set_bit_timing(
                    int(channel),
                    int(timing.brp),
                    int(timing.tseg1),
                    int(timing.tseg2),
                    int(timing.sjw),
                )
            elif isinstance(timing, BitTimingFd):
                raise NotImplementedError(
                    f"CAN FD is not supported by {self.__class__.__name__}."
                )
            else:
                # use bitrate
                self.interface.set_bitrate(int(channel), int(bitrate))

            self.interface.set_enabled(int(channel), True)
            self.interface.set_monitor(int(channel), monitor)
            self.interface.start()

        super().__init__(
            channel=channel,
            bitrate=bitrate,
            poll_interval=poll_interval,
            protocol=CanProtocol.CAN_20,
            **kwargs,
        )

    def _recv_internal(self, timeout):
        with error_check("Cannot receive message"):
            frame = self.interface.recv(int(timeout * 1000))
        if frame is None:
            # timeout occurred
            return None, False

        msg = Message(
            arbitration_id=frame["id"],
            is_extended_id=frame["extended"],
            timestamp=frame["timestamp"],
            is_remote_frame=frame["rtr"],
            dlc=frame["dlc"],
            data=frame["data"][: frame["dlc"]],
            channel=frame["channel"],
            is_rx=(not frame["loopback"]),  # received if not loopback frame
        )
        return msg, False

    def send(self, msg, timeout=None):
        with error_check("Cannot send message"):
            self.interface.send(
                self.channel,
                msg.arbitration_id,
                bool(msg.is_extended_id),
                bool(msg.is_remote_frame),
                msg.dlc,
                msg.data,
            )

    def shutdown(self):
        super().shutdown()
        with error_check("Cannot shutdown interface"):
            self.interface.stop()


def mock_recv(timeout):
    if timeout > 0:
        return {
            "id": 0x123,
            "extended": False,
            "timestamp": time.time(),
            "loopback": False,
            "rtr": False,
            "dlc": 8,
            "data": [1, 2, 3, 4, 5, 6, 7, 8],
            "channel": 0,
        }
    else:
        # simulate timeout when timeout = 0
        return None


class MockInterface:
    """
    Mock interface to replace real interface when testing.
    This allows for tests to run without actual hardware.
    """

    start = Mock()
    set_bitrate = Mock()
    set_bit_timing = Mock()
    set_enabled = Mock()
    set_monitor = Mock()
    stop = Mock()
    send = Mock()
    channel_count = Mock(return_value=1)

    recv = Mock(side_effect=mock_recv)<|MERGE_RESOLUTION|>--- conflicted
+++ resolved
@@ -4,18 +4,11 @@
 
 import logging
 import time
-<<<<<<< HEAD
-from typing import Optional, Union, Any
-from unittest.mock import Mock
-
-from can import BusABC, Message, BitTiming, BitTimingFd, CanProtocol
-=======
 from typing import Any, Optional, Union
 from unittest.mock import Mock
 
-from can import BitTiming, BitTimingFd, BusABC, Message
+from can import BitTiming, BitTimingFd, BusABC, CanProtocol, Message
 
->>>>>>> 1188c57a
 from ..exceptions import (
     CanInitializationError,
     CanInterfaceNotImplementedError,
