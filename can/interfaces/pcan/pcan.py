--- conflicted
+++ resolved
@@ -92,7 +92,6 @@
 
         self.m_objPCANBasic = PCANBasic()
         self.m_PcanHandle = globals()[channel]
-        self._state = BusState.INITIALISING
 
         result = self.m_objPCANBasic.Initialize(self.m_PcanHandle, pcan_bitrate, hwtype, ioport, interrupt)
 
@@ -132,21 +131,13 @@
                 if stsReturn[0] != PCAN_ERROR_OK:
                     text = "An error occurred. Error-code's text ({0:X}h) couldn't be retrieved".format(error)
                 else:
-<<<<<<< HEAD
-                    text = stsReturn[1].decode('latin-1').encode('utf-8')
-=======
                     text = stsReturn[1].decode('utf-8', errors='replace')
->>>>>>> 1cb8ebc9
 
                 strings.append(text)
 
             complete_text = '\n'.join(strings)
         else:
-<<<<<<< HEAD
-            complete_text = stsReturn[1].decode('latin-1').encode('utf-8')
-=======
             complete_text = stsReturn[1].decode('utf-8', errors='replace')
->>>>>>> 1cb8ebc9
 
         return complete_text
 
@@ -268,23 +259,6 @@
     def shutdown(self):
         self.m_objPCANBasic.Uninitialize(self.m_PcanHandle)
 
-    @property
-    def state(self):
-        return self._state
-
-    @state.setter
-    def state(self, new_state):
-        self._state = new_state
-
-        if new_state is BusState.OPERATIONAL:
-            self.m_objPCANBasic.SetValue(self.m_PcanHandle, PCAN_LISTEN_ONLY, PCAN_PARAMETER_OFF)
-
-        if new_state is BusState.LISTEN_ONLY:
-            # When this mode is set, the CAN controller does not take part on active events (eg. transmit CAN messages)
-            # but stays in a passive mode (CAN monitor), in which it can analyse the traffic on the CAN bus used by a
-            # PCAN channel. See also the Philips Data Sheet "SJA1000 Stand-alone CAN controller".
-            self.m_objPCANBasic.SetValue(self.m_PcanHandle, PCAN_LISTEN_ONLY, PCAN_PARAMETER_ON)
-
 
 class PcanError(CanError):
     pass