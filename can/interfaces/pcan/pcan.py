"""
Enable basic CAN over a PCAN USB device.
"""
import logging
import platform
import time
import warnings
from datetime import datetime
<<<<<<< HEAD
from typing import Optional, List, Tuple, Union, Any
=======
from typing import Any, List, Optional, Tuple, Union
>>>>>>> 1188c57a

from packaging import version

from can import (
<<<<<<< HEAD
    BusABC,
    BusState,
    CanProtocol,
=======
>>>>>>> 1188c57a
    BitTiming,
    BitTimingFd,
    BusABC,
    BusState,
    CanError,
    CanInitializationError,
    CanOperationError,
    Message,
)
from can.util import check_or_adjust_timing_clock, dlc2len, len2dlc

from .basic import (
    FEATURE_FD_CAPABLE,
    IS_LINUX,
    IS_WINDOWS,
    PCAN_ALLOW_ERROR_FRAMES,
    PCAN_API_VERSION,
    PCAN_ATTACHED_CHANNELS,
    PCAN_BAUD_500K,
    PCAN_BITRATES,
    PCAN_BUSOFF_AUTORESET,
    PCAN_CHANNEL_AVAILABLE,
    PCAN_CHANNEL_CONDITION,
    PCAN_CHANNEL_FEATURES,
    PCAN_CHANNEL_IDENTIFYING,
    PCAN_CHANNEL_NAMES,
    PCAN_DEVICE_NUMBER,
    PCAN_DICT_STATUS,
    PCAN_ERROR_BUSHEAVY,
    PCAN_ERROR_BUSLIGHT,
    PCAN_ERROR_OK,
    PCAN_ERROR_QRCVEMPTY,
    PCAN_FD_PARAMETER_LIST,
    PCAN_LANBUS1,
    PCAN_LISTEN_ONLY,
    PCAN_MESSAGE_BRS,
    PCAN_MESSAGE_ERRFRAME,
    PCAN_MESSAGE_ESI,
    PCAN_MESSAGE_EXTENDED,
    PCAN_MESSAGE_FD,
    PCAN_MESSAGE_RTR,
    PCAN_MESSAGE_STANDARD,
    PCAN_NONEBUS,
    PCAN_PARAMETER_OFF,
    PCAN_PARAMETER_ON,
    PCAN_PCCBUS1,
    PCAN_PCIBUS1,
    PCAN_RECEIVE_EVENT,
    PCAN_TYPE_ISA,
    PCAN_USBBUS1,
    VALID_PCAN_CAN_CLOCKS,
    VALID_PCAN_FD_CLOCKS,
    PCANBasic,
    TPCANBaudrate,
    TPCANChannelInformation,
    TPCANHandle,
    TPCANMsg,
    TPCANMsgFD,
)

# Set up logging
log = logging.getLogger("can.pcan")

MIN_PCAN_API_VERSION = version.parse("4.2.0")

try:
    # use the "uptime" library if available
    import uptime

    # boottime() and fromtimestamp() are timezone offset, so the difference is not.
    if uptime.boottime() is None:
        boottimeEpoch = 0
    else:
        boottimeEpoch = (uptime.boottime() - datetime.fromtimestamp(0)).total_seconds()
except ImportError as error:
    log.warning(
        "uptime library not available, timestamps are relative to boot time and not to Epoch UTC",
    )
    boottimeEpoch = 0

HAS_EVENTS = False

if IS_WINDOWS:
    try:
        # Try builtin Python 3 Windows API
        from _overlapped import CreateEvent
        from _winapi import INFINITE, WAIT_OBJECT_0, WaitForSingleObject

        HAS_EVENTS = True
    except ImportError:
        pass

elif IS_LINUX:
    try:
        import select

        HAS_EVENTS = True
    except Exception:
        pass


class PcanBus(BusABC):
    def __init__(
        self,
        channel: str = "PCAN_USBBUS1",
        device_id: Optional[int] = None,
        state: BusState = BusState.ACTIVE,
        timing: Optional[Union[BitTiming, BitTimingFd]] = None,
        bitrate: int = 500000,
        **kwargs: Any,
    ):
        """A PCAN USB interface to CAN.

        On top of the usual :class:`~can.Bus` methods provided,
        the PCAN interface includes the :meth:`flash`
        and :meth:`status` methods.

        :param str channel:
            The can interface name. An example would be 'PCAN_USBBUS1'.
            Alternatively the value can be an int with the numerical value.
            Default is 'PCAN_USBBUS1'

        :param int device_id:
            Select the PCAN interface based on its ID. The device ID is a 8/32bit
            value that can be configured for each PCAN device. If you set the
            device_id parameter, it takes precedence over the channel parameter.
            The constructor searches all connected interfaces and initializes the
            first one that matches the parameter value. If no device is found,
            an exception is raised.

        :param can.bus.BusState state:
            BusState of the channel.
            Default is ACTIVE

        :param timing:
            An instance of :class:`~can.BitTiming` or :class:`~can.BitTimingFd`
            to specify the bit timing parameters for the PCAN interface. If this parameter
            is provided, it takes precedence over all other timing-related parameters.
            If this parameter is not provided, the bit timing parameters can be specified
            using the `bitrate` parameter for standard CAN or the `fd`, `f_clock`,
            `f_clock_mhz`, `nom_brp`, `nom_tseg1`, `nom_tseg2`, `nom_sjw`, `data_brp`,
            `data_tseg1`, `data_tseg2`, and `data_sjw` parameters for CAN FD.
            Note that the `f_clock` value of the `timing` instance must be 8_000_000
            for standard CAN or any of the following values for CAN FD: 20_000_000,
            24_000_000, 30_000_000, 40_000_000, 60_000_000, 80_000_000.

        :param int bitrate:
            Bitrate of channel in bit/s.
            Default is 500 kbit/s.
            Ignored if using CanFD.

        :param bool fd:
            Should the Bus be initialized in CAN-FD mode.

        :param int f_clock:
            Clock rate in Hz.
            Any of the following:
            20000000, 24000000, 30000000, 40000000, 60000000, 80000000.
            Ignored if not using CAN-FD.
            Pass either f_clock or f_clock_mhz.

        :param int f_clock_mhz:
            Clock rate in MHz.
            Any of the following:
            20, 24, 30, 40, 60, 80.
            Ignored if not using CAN-FD.
            Pass either f_clock or f_clock_mhz.

        :param int nom_brp:
            Clock prescaler for nominal time quantum.
            In the range (1..1024)
            Ignored if not using CAN-FD.

        :param int nom_tseg1:
            Time segment 1 for nominal bit rate,
            that is, the number of quanta from (but not including)
            the Sync Segment to the sampling point.
            In the range (1..256).
            Ignored if not using CAN-FD.

        :param int nom_tseg2:
            Time segment 2 for nominal bit rate,
            that is, the number of quanta from the sampling
            point to the end of the bit.
            In the range (1..128).
            Ignored if not using CAN-FD.

        :param int nom_sjw:
            Synchronization Jump Width for nominal bit rate.
            Decides the maximum number of time quanta
            that the controller can resynchronize every bit.
            In the range (1..128).
            Ignored if not using CAN-FD.

        :param int data_brp:
            Clock prescaler for fast data time quantum.
            In the range (1..1024)
            Ignored if not using CAN-FD.

        :param int data_tseg1:
            Time segment 1 for fast data bit rate,
            that is, the number of quanta from (but not including)
            the Sync Segment to the sampling point.
            In the range (1..32).
            Ignored if not using CAN-FD.

        :param int data_tseg2:
            Time segment 2 for fast data bit rate,
            that is, the number of quanta from the sampling
            point to the end of the bit.
            In the range (1..16).
            Ignored if not using CAN-FD.

        :param int data_sjw:
            Synchronization Jump Width for fast data bit rate.
            Decides the maximum number of time quanta
            that the controller can resynchronize every bit.
            In the range (1..16).
            Ignored if not using CAN-FD.

        :param bool auto_reset:
            Enable automatic recovery in bus off scenario.
            Resetting the driver takes ~500ms during which
            it will not be responsive.
        """
        self.m_objPCANBasic = PCANBasic()

        if device_id is not None:
            channel = self._find_channel_by_dev_id(device_id)

            if channel is None:
                err_msg = f"Cannot find a channel with ID {device_id:08x}"
                raise ValueError(err_msg)

        self.channel_info = str(channel)
        is_fd = isinstance(timing, BitTimingFd) if timing else kwargs.get("fd", False)

        hwtype = PCAN_TYPE_ISA
        ioport = 0x02A0
        interrupt = 11

        if not isinstance(channel, int):
            channel = PCAN_CHANNEL_NAMES[channel]

        self.m_PcanHandle = channel

        self.check_api_version()

        if state in [BusState.ACTIVE, BusState.PASSIVE]:
            self.state = state
        else:
            raise ValueError("BusState must be Active or Passive")

        if isinstance(timing, BitTiming):
            timing = check_or_adjust_timing_clock(timing, VALID_PCAN_CAN_CLOCKS)
            pcan_bitrate = TPCANBaudrate(timing.btr0 << 8 | timing.btr1)
            result = self.m_objPCANBasic.Initialize(
                self.m_PcanHandle, pcan_bitrate, hwtype, ioport, interrupt
            )
        elif is_fd:
            if isinstance(timing, BitTimingFd):
                timing = check_or_adjust_timing_clock(
                    timing, sorted(VALID_PCAN_FD_CLOCKS, reverse=True)
                )
                # We dump the timing parameters into the kwargs because they have equal names
                # as the kwargs parameters and this saves us one additional code path
                kwargs.update(timing)

            clock_param = "f_clock" if "f_clock" in kwargs else "f_clock_mhz"
            fd_parameters_values = [
                f"{key}={kwargs[key]}"
                for key in (clock_param,) + PCAN_FD_PARAMETER_LIST
                if key in kwargs
            ]

            self.fd_bitrate = ", ".join(fd_parameters_values).encode("ascii")

            result = self.m_objPCANBasic.InitializeFD(
                self.m_PcanHandle, self.fd_bitrate
            )

        else:
            pcan_bitrate = PCAN_BITRATES.get(bitrate, PCAN_BAUD_500K)
            result = self.m_objPCANBasic.Initialize(
                self.m_PcanHandle, pcan_bitrate, hwtype, ioport, interrupt
            )

        if result != PCAN_ERROR_OK:
            raise PcanCanInitializationError(self._get_formatted_error(result))

        result = self.m_objPCANBasic.SetValue(
            self.m_PcanHandle, PCAN_ALLOW_ERROR_FRAMES, PCAN_PARAMETER_ON
        )

        if result != PCAN_ERROR_OK:
            if platform.system() != "Darwin":
                raise PcanCanInitializationError(self._get_formatted_error(result))
            else:
                # TODO Remove Filter when MACCan actually supports it:
                #  https://github.com/mac-can/PCBUSB-Library/
                log.debug(
                    "Ignoring error. PCAN_ALLOW_ERROR_FRAMES is still unsupported by OSX Library PCANUSB v0.11.2"
                )

        if kwargs.get("auto_reset", False):
            result = self.m_objPCANBasic.SetValue(
                self.m_PcanHandle, PCAN_BUSOFF_AUTORESET, PCAN_PARAMETER_ON
            )

            if result != PCAN_ERROR_OK:
                raise PcanCanInitializationError(self._get_formatted_error(result))

        if HAS_EVENTS:
            if IS_WINDOWS:
                self._recv_event = CreateEvent(None, 0, 0, None)
                result = self.m_objPCANBasic.SetValue(
                    self.m_PcanHandle, PCAN_RECEIVE_EVENT, self._recv_event
                )
            elif IS_LINUX:
                result, self._recv_event = self.m_objPCANBasic.GetValue(
                    self.m_PcanHandle, PCAN_RECEIVE_EVENT
                )

            if result != PCAN_ERROR_OK:
                raise PcanCanInitializationError(self._get_formatted_error(result))

        super().__init__(
            channel=channel,
            protocol=CanProtocol.CAN_FD if is_fd else CanProtocol.CAN_20,
            state=state,
            bitrate=bitrate,
            **kwargs,
        )

    def _find_channel_by_dev_id(self, device_id):
        """
        Iterate over all possible channels to find a channel that matches the device
        ID. This method is somewhat brute force, but the Basic API only offers a
        suitable API call since V4.4.0.

        :param device_id: The device_id for which to search for
        :return: The name of a PCAN channel that matches the device ID, or None if
            no channel can be found.
        """
        for ch_name, ch_handle in PCAN_CHANNEL_NAMES.items():
            err, cur_dev_id = self.m_objPCANBasic.GetValue(
                ch_handle, PCAN_DEVICE_NUMBER
            )
            if err != PCAN_ERROR_OK:
                continue

            if cur_dev_id == device_id:
                return ch_name

        return None

    def _get_formatted_error(self, error):
        """
        Gets the text using the GetErrorText API function.
        If the function call succeeds, the translated error is returned. If it fails,
        a text describing the current error is returned. Multiple errors may
        be present in which case their individual messages are included in the
        return string, one line per error.
        """

        def bits(n):
            """
            Iterate over all the set bits in `n`, returning the masked bits at
            the set indices
            """
            while n:
                # Create a mask to mask the lowest set bit in n
                mask = ~n + 1
                masked_value = n & mask
                yield masked_value
                # Toggle the lowest set bit
                n ^= masked_value

        stsReturn = self.m_objPCANBasic.GetErrorText(error, 0x9)
        if stsReturn[0] != PCAN_ERROR_OK:
            strings = []

            for b in bits(error):
                stsReturn = self.m_objPCANBasic.GetErrorText(b, 0x9)
                if stsReturn[0] != PCAN_ERROR_OK:
                    text = "An error occurred. Error-code's text ({:X}h) couldn't be retrieved".format(
                        error
                    )
                else:
                    text = stsReturn[1].decode("utf-8", errors="replace")

                strings.append(text)

            complete_text = "\n".join(strings)
        else:
            complete_text = stsReturn[1].decode("utf-8", errors="replace")

        return complete_text

    def get_api_version(self):
        error, value = self.m_objPCANBasic.GetValue(PCAN_NONEBUS, PCAN_API_VERSION)
        if error != PCAN_ERROR_OK:
            raise CanInitializationError(f"Failed to read pcan basic api version")

        return version.parse(value.decode("ascii"))

    def check_api_version(self):
        apv = self.get_api_version()
        if apv < MIN_PCAN_API_VERSION:
            log.warning(
                f"Minimum version of pcan api is {MIN_PCAN_API_VERSION}."
                f" Installed version is {apv}. Consider upgrade of pcan basic package"
            )

    def status(self):
        """
        Query the PCAN bus status.

        :rtype: int
        :return: The status code. See values in **basic.PCAN_ERROR_**
        """
        return self.m_objPCANBasic.GetStatus(self.m_PcanHandle)

    def status_is_ok(self):
        """
        Convenience method to check that the bus status is OK
        """
        status = self.status()
        return status == PCAN_ERROR_OK

    def reset(self):
        """
        Command the PCAN driver to reset the bus after an error.
        """
        status = self.m_objPCANBasic.Reset(self.m_PcanHandle)
        return status == PCAN_ERROR_OK

    def get_device_number(self):
        """
        Return the PCAN device number.

        :rtype: int
        :return: PCAN device number
        """
        error, value = self.m_objPCANBasic.GetValue(
            self.m_PcanHandle, PCAN_DEVICE_NUMBER
        )
        if error != PCAN_ERROR_OK:
            return None
        return value

    def set_device_number(self, device_number):
        """
        Set the PCAN device number.

        :param device_number: new PCAN device number
        :rtype: bool
        :return: True if device number set successfully
        """
        try:
            if (
                self.m_objPCANBasic.SetValue(
                    self.m_PcanHandle, PCAN_DEVICE_NUMBER, int(device_number)
                )
                != PCAN_ERROR_OK
            ):
                raise ValueError()
        except ValueError:
            log.error("Invalid value '%s' for device number.", device_number)
            return False
        return True

    def _recv_internal(
        self, timeout: Optional[float]
    ) -> Tuple[Optional[Message], bool]:
        end_time = time.time() + timeout if timeout is not None else None

        while True:
            if self.protocol == CanProtocol.CAN_FD:
                result, pcan_msg, pcan_timestamp = self.m_objPCANBasic.ReadFD(
                    self.m_PcanHandle
                )
            else:
                result, pcan_msg, pcan_timestamp = self.m_objPCANBasic.Read(
                    self.m_PcanHandle
                )

            if result == PCAN_ERROR_OK:
                # message received
                break

            if result == PCAN_ERROR_QRCVEMPTY:
                # receive queue is empty, wait or return on timeout

                if end_time is None:
                    time_left: Optional[float] = None
                    timed_out = False
                else:
                    time_left = max(0.0, end_time - time.time())
                    timed_out = time_left == 0.0

                if timed_out:
                    return None, False

                if not HAS_EVENTS:
                    # polling mode
                    time.sleep(0.001)
                    continue

                if IS_WINDOWS:
                    # Windows with event
                    if time_left is None:
                        time_left_ms = INFINITE
                    else:
                        time_left_ms = int(time_left * 1000)
                    _ret = WaitForSingleObject(self._recv_event, time_left_ms)
                    if _ret == WAIT_OBJECT_0:
                        continue

                elif IS_LINUX:
                    # Linux with event
                    recv, _, _ = select.select([self._recv_event], [], [], time_left)
                    if self._recv_event in recv:
                        continue

            elif result & (PCAN_ERROR_BUSLIGHT | PCAN_ERROR_BUSHEAVY):
                log.warning(self._get_formatted_error(result))

            else:
                raise PcanCanOperationError(self._get_formatted_error(result))

            return None, False

        is_extended_id = bool(pcan_msg.MSGTYPE & PCAN_MESSAGE_EXTENDED.value)
        is_remote_frame = bool(pcan_msg.MSGTYPE & PCAN_MESSAGE_RTR.value)
        is_fd = bool(pcan_msg.MSGTYPE & PCAN_MESSAGE_FD.value)
        bitrate_switch = bool(pcan_msg.MSGTYPE & PCAN_MESSAGE_BRS.value)
        error_state_indicator = bool(pcan_msg.MSGTYPE & PCAN_MESSAGE_ESI.value)
        is_error_frame = bool(pcan_msg.MSGTYPE & PCAN_MESSAGE_ERRFRAME.value)

        if self.protocol == CanProtocol.CAN_FD:
            dlc = dlc2len(pcan_msg.DLC)
            timestamp = boottimeEpoch + (pcan_timestamp.value / (1000.0 * 1000.0))
        else:
            dlc = pcan_msg.LEN
            timestamp = boottimeEpoch + (
                (
                    pcan_timestamp.micros
                    + 1000 * pcan_timestamp.millis
                    + 0x100000000 * 1000 * pcan_timestamp.millis_overflow
                )
                / (1000.0 * 1000.0)
            )

        rx_msg = Message(
            timestamp=timestamp,
            arbitration_id=pcan_msg.ID,
            is_extended_id=is_extended_id,
            is_remote_frame=is_remote_frame,
            is_error_frame=is_error_frame,
            dlc=dlc,
            data=pcan_msg.DATA[:dlc],
            is_fd=is_fd,
            bitrate_switch=bitrate_switch,
            error_state_indicator=error_state_indicator,
        )

        return rx_msg, False

    def send(self, msg, timeout=None):
        msgType = (
            PCAN_MESSAGE_EXTENDED.value
            if msg.is_extended_id
            else PCAN_MESSAGE_STANDARD.value
        )
        if msg.is_remote_frame:
            msgType |= PCAN_MESSAGE_RTR.value
        if msg.is_error_frame:
            msgType |= PCAN_MESSAGE_ERRFRAME.value
        if msg.is_fd:
            msgType |= PCAN_MESSAGE_FD.value
        if msg.bitrate_switch:
            msgType |= PCAN_MESSAGE_BRS.value
        if msg.error_state_indicator:
            msgType |= PCAN_MESSAGE_ESI.value

        if self.protocol == CanProtocol.CAN_FD:
            # create a TPCANMsg message structure
            CANMsg = TPCANMsgFD()

            # configure the message. ID, Length of data, message type and data
            CANMsg.ID = msg.arbitration_id
            CANMsg.DLC = len2dlc(msg.dlc)
            CANMsg.MSGTYPE = msgType

            # copy data
            for i in range(msg.dlc):
                CANMsg.DATA[i] = msg.data[i]

            log.debug("Data: %s", msg.data)
            log.debug("Type: %s", type(msg.data))

            result = self.m_objPCANBasic.WriteFD(self.m_PcanHandle, CANMsg)

        else:
            # create a TPCANMsg message structure
            CANMsg = TPCANMsg()

            # configure the message. ID, Length of data, message type and data
            CANMsg.ID = msg.arbitration_id
            CANMsg.LEN = msg.dlc
            CANMsg.MSGTYPE = msgType

            # if a remote frame will be sent, data bytes are not important.
            if not msg.is_remote_frame:
                # copy data
                for i in range(CANMsg.LEN):
                    CANMsg.DATA[i] = msg.data[i]

            log.debug("Data: %s", msg.data)
            log.debug("Type: %s", type(msg.data))

            result = self.m_objPCANBasic.Write(self.m_PcanHandle, CANMsg)

        if result != PCAN_ERROR_OK:
            raise PcanCanOperationError(
                "Failed to send: " + self._get_formatted_error(result)
            )

    def flash(self, flash):
        """
        Turn on or off flashing of the device's LED for physical
        identification purposes.
        """
        self.m_objPCANBasic.SetValue(
            self.m_PcanHandle, PCAN_CHANNEL_IDENTIFYING, bool(flash)
        )

    def shutdown(self):
        super().shutdown()
        if HAS_EVENTS and IS_LINUX:
            self.m_objPCANBasic.SetValue(self.m_PcanHandle, PCAN_RECEIVE_EVENT, 0)

        self.m_objPCANBasic.Uninitialize(self.m_PcanHandle)

    @property
    def fd(self) -> bool:
        warnings.warn(
            "The PcanBus.fd property is deprecated and superseded by BusABC.protocol. "
            "It is scheduled for removal in version 5.0.",
            DeprecationWarning,
        )
        return self.protocol == CanProtocol.CAN_FD

    @property
    def state(self):
        return self._state

    @state.setter
    def state(self, new_state):
        # declare here, which is called by __init__()
        self._state = new_state  # pylint: disable=attribute-defined-outside-init

        if new_state is BusState.ACTIVE:
            self.m_objPCANBasic.SetValue(
                self.m_PcanHandle, PCAN_LISTEN_ONLY, PCAN_PARAMETER_OFF
            )

        elif new_state is BusState.PASSIVE:
            # When this mode is set, the CAN controller does not take part on active events (eg. transmit CAN messages)
            # but stays in a passive mode (CAN monitor), in which it can analyse the traffic on the CAN bus used by a
            # PCAN channel. See also the Philips Data Sheet "SJA1000 Stand-alone CAN controller".
            self.m_objPCANBasic.SetValue(
                self.m_PcanHandle, PCAN_LISTEN_ONLY, PCAN_PARAMETER_ON
            )

    @staticmethod
    def _detect_available_configs():
        channels = []
        try:
            library_handle = PCANBasic()
        except OSError:
            return channels

        interfaces = []

        if platform.system() != "Darwin":
            res, value = library_handle.GetValue(PCAN_NONEBUS, PCAN_ATTACHED_CHANNELS)
            if res != PCAN_ERROR_OK:
                return interfaces
            channel_information: List[TPCANChannelInformation] = list(value)
            for channel in channel_information:
                # find channel name in PCAN_CHANNEL_NAMES by value
                channel_name = next(
                    _channel_name
                    for _channel_name, channel_id in PCAN_CHANNEL_NAMES.items()
                    if channel_id.value == channel.channel_handle
                )
                channel_config = {
                    "interface": "pcan",
                    "channel": channel_name,
                    "supports_fd": bool(channel.device_features & FEATURE_FD_CAPABLE),
                    "controller_number": channel.controller_number,
                    "device_features": channel.device_features,
                    "device_id": channel.device_id,
                    "device_name": channel.device_name.decode("latin-1"),
                    "device_type": channel.device_type,
                    "channel_condition": channel.channel_condition,
                }
                interfaces.append(channel_config)
            return interfaces

        for i in range(16):
            interfaces.append(
                {
                    "id": TPCANHandle(PCAN_PCIBUS1.value + i),
                    "name": "PCAN_PCIBUS" + str(i + 1),
                }
            )
        for i in range(16):
            interfaces.append(
                {
                    "id": TPCANHandle(PCAN_USBBUS1.value + i),
                    "name": "PCAN_USBBUS" + str(i + 1),
                }
            )
        for i in range(2):
            interfaces.append(
                {
                    "id": TPCANHandle(PCAN_PCCBUS1.value + i),
                    "name": "PCAN_PCCBUS" + str(i + 1),
                }
            )
        for i in range(16):
            interfaces.append(
                {
                    "id": TPCANHandle(PCAN_LANBUS1.value + i),
                    "name": "PCAN_LANBUS" + str(i + 1),
                }
            )
        for i in interfaces:
            try:
                error, value = library_handle.GetValue(i["id"], PCAN_CHANNEL_CONDITION)
                if error != PCAN_ERROR_OK or value != PCAN_CHANNEL_AVAILABLE:
                    continue
                has_fd = False
                error, value = library_handle.GetValue(i["id"], PCAN_CHANNEL_FEATURES)
                if error == PCAN_ERROR_OK:
                    has_fd = bool(value & FEATURE_FD_CAPABLE)
                channels.append(
                    {"interface": "pcan", "channel": i["name"], "supports_fd": has_fd}
                )
            except AttributeError:  # Ignore if this fails for some interfaces
                pass
        return channels

    def status_string(self) -> Optional[str]:
        """
        Query the PCAN bus status.

        :return: The status description, if any was found.
        """
        try:
            return PCAN_DICT_STATUS[self.status()]
        except KeyError:
            return None


class PcanError(CanError):
    """A generic error on a PCAN bus."""


class PcanCanOperationError(CanOperationError, PcanError):
    """Like :class:`can.exceptions.CanOperationError`, but specific to Pcan."""


class PcanCanInitializationError(CanInitializationError, PcanError):
    """Like :class:`can.exceptions.CanInitializationError`, but specific to Pcan."""<|MERGE_RESOLUTION|>--- conflicted
+++ resolved
@@ -6,21 +6,11 @@
 import time
 import warnings
 from datetime import datetime
-<<<<<<< HEAD
-from typing import Optional, List, Tuple, Union, Any
-=======
 from typing import Any, List, Optional, Tuple, Union
->>>>>>> 1188c57a
 
 from packaging import version
 
 from can import (
-<<<<<<< HEAD
-    BusABC,
-    BusState,
-    CanProtocol,
-=======
->>>>>>> 1188c57a
     BitTiming,
     BitTimingFd,
     BusABC,
@@ -28,6 +18,7 @@
     CanError,
     CanInitializationError,
     CanOperationError,
+    CanProtocol,
     Message,
 )
 from can.util import check_or_adjust_timing_clock, dlc2len, len2dlc
