--- conflicted
+++ resolved
@@ -6,14 +6,9 @@
 from ctypes import byref
 from typing import Optional
 
-<<<<<<< HEAD
-from can import BusABC, Message, CanInitializationError, CanOperationError, CanProtocol
-from .usb2canabstractionlayer import Usb2CanAbstractionLayer, CanalMsg, CanalError
-=======
-from can import BusABC, CanInitializationError, CanOperationError, Message
+from can import BusABC, CanInitializationError, CanOperationError, CanProtocol, Message
 
 from .serial_selector import find_serial_devices
->>>>>>> 1188c57a
 from .usb2canabstractionlayer import (
     IS_ERROR_FRAME,
     IS_ID_TYPE,
