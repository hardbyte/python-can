--- conflicted
+++ resolved
@@ -6,15 +6,9 @@
 import logging
 import time
 from typing import Any, Optional, Tuple
-<<<<<<< HEAD
-
-from can import BusABC, Message, CanProtocol
-from can import typechecking
-=======
-
-from can import BusABC, Message, typechecking
-
->>>>>>> 1188c57a
+
+from can import BusABC, CanProtocol, Message, typechecking
+
 from ..exceptions import (
     CanInitializationError,
     CanInterfaceNotImplementedError,
