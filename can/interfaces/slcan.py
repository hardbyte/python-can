--- conflicted
+++ resolved
@@ -60,8 +60,6 @@
             Bitrate in bit/s
         :param float poll_interval:
             Poll interval in seconds when reading messages
-        :param float timeout:
-            timeout in seconds when reading message
         """
 
         if not channel: # if None or empty
@@ -70,12 +68,8 @@
         if '@' in channel:
             (channel, ttyBaudrate) = channel.split('@')
 
-<<<<<<< HEAD
-        self.serialPortOrig = serial.Serial(channel, baudrate=ttyBaudrate)
-=======
         self.serialPortOrig = serial.serial_for_url(
-            channel, baudrate=ttyBaudrate, timeout=timeout)
->>>>>>> c8f6b4cf
+            channel, baudrate=ttyBaudrate)
 
         time.sleep(self._SLEEP_AFTER_SERIAL_OPEN)
 
