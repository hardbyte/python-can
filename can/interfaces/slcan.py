--- conflicted
+++ resolved
@@ -7,17 +7,14 @@
 
 """
 
-<<<<<<< HEAD
 import io
-=======
 from typing import Any, Optional, Tuple
-from can import typechecking
-
->>>>>>> 587325cb
+
 import time
 import logging
 
 from can import BusABC, Message
+from can import typechecking
 
 logger = logging.getLogger(__name__)
 
@@ -255,13 +252,8 @@
         self.close()
         self.serialPortOrig.close()
 
-<<<<<<< HEAD
-    def fileno(self):
-        try:
-=======
     def fileno(self) -> int:
-        if hasattr(self.serialPortOrig, "fileno"):
->>>>>>> 587325cb
+        try:  
             return self.serialPortOrig.fileno()
         except (io.UnsupportedOperation):
             # Return an invalid file descriptor on a platform which doesn't implement fileno such as Windows
