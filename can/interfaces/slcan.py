--- conflicted
+++ resolved
@@ -48,12 +48,8 @@
 
     _SLEEP_AFTER_SERIAL_OPEN = 2  # in seconds
 
-<<<<<<< HEAD
-    def __init__(self, channel, ttyBaudrate=115200, bitrate=None, **kwargs):
-=======
-    def __init__(self, channel, ttyBaudrate=115200, timeout=1, bitrate=None,
+    def __init__(self, channel, ttyBaudrate=115200, bitrate=None,
                  rtscts=False, **kwargs):
->>>>>>> 07826b10
         """
         :param str channel:
             port of underlying serial or usb device (e.g. /dev/ttyUSB0, COM8, ...)
@@ -64,13 +60,8 @@
             Bitrate in bit/s
         :param float poll_interval:
             Poll interval in seconds when reading messages
-<<<<<<< HEAD
-=======
-        :param float timeout:
-            timeout in seconds when reading message
         :param bool rtscts:
             turn hardware handshake (RTS/CTS) on and off
->>>>>>> 07826b10
         """
 
         if not channel:  # if None or empty
@@ -80,11 +71,7 @@
             (channel, ttyBaudrate) = channel.split('@')
 
         self.serialPortOrig = serial.serial_for_url(
-<<<<<<< HEAD
-            channel, baudrate=ttyBaudrate)
-=======
-            channel, baudrate=ttyBaudrate, timeout=timeout, rtscts=rtscts)
->>>>>>> 07826b10
+            channel, baudrate=ttyBaudrate, rtscts=rtscts)
 
         time.sleep(self._SLEEP_AFTER_SERIAL_OPEN)
 
@@ -97,13 +84,8 @@
 
         self.open()
 
-<<<<<<< HEAD
         super(slcanBus, self).__init__(channel, ttyBaudrate=115200,
-                                       bitrate=None, **kwargs)
-=======
-        super(slcanBus, self).__init__(channel, ttyBaudrate=115200, timeout=1,
                                        bitrate=None, rtscts=False, **kwargs)
->>>>>>> 07826b10
 
     def write(self, string):
         if not string.endswith('\r'):
