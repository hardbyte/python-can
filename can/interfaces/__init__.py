"""
Interfaces contain low level implementations that interact with CAN hardware.
"""

import warnings
from pkg_resources import iter_entry_points


# interface_name => (module, classname)
BACKENDS = {
    "kvaser": ("can.interfaces.kvaser", "KvaserBus"),
    "socketcan": ("can.interfaces.socketcan", "SocketcanBus"),
    "serial": ("can.interfaces.serial.serial_can", "SerialBus"),
    "pcan": ("can.interfaces.pcan", "PcanBus"),
    "usb2can": ("can.interfaces.usb2can", "Usb2canBus"),
    "ixxat": ("can.interfaces.ixxat", "IXXATBus"),
    "nican": ("can.interfaces.nican", "NicanBus"),
    "iscan": ("can.interfaces.iscan", "IscanBus"),
    "virtual": ("can.interfaces.virtual", "VirtualBus"),
    "neovi": ("can.interfaces.ics_neovi", "NeoViBus"),
    "vector": ("can.interfaces.vector", "VectorBus"),
    "slcan": ("can.interfaces.slcan", "slcanBus"),
    "robotell": ("can.interfaces.robotell", "robotellBus"),
    "canalystii": ("can.interfaces.canalystii", "CANalystIIBus"),
    "systec": ("can.interfaces.systec", "UcanBus"),
    "seeedstudio": ("can.interfaces.seeedstudio", "SeeedBus"),
<<<<<<< HEAD
    "dg": ("can.interfaces.dg", "DGBus"),
=======
    "cantact": ("can.interfaces.cantact", "CantactBus"),
>>>>>>> 72c4ac9c
}

BACKENDS.update(
    {
        interface.name: (interface.module_name, interface.attrs[0])
        for interface in iter_entry_points("can.interface")
    }
)

VALID_INTERFACES = frozenset(list(BACKENDS.keys()))<|MERGE_RESOLUTION|>--- conflicted
+++ resolved
@@ -24,11 +24,8 @@
     "canalystii": ("can.interfaces.canalystii", "CANalystIIBus"),
     "systec": ("can.interfaces.systec", "UcanBus"),
     "seeedstudio": ("can.interfaces.seeedstudio", "SeeedBus"),
-<<<<<<< HEAD
+    "cantact": ("can.interfaces.cantact", "CantactBus"),  
     "dg": ("can.interfaces.dg", "DGBus"),
-=======
-    "cantact": ("can.interfaces.cantact", "CantactBus"),
->>>>>>> 72c4ac9c
 }
 
 BACKENDS.update(
