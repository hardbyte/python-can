--- conflicted
+++ resolved
@@ -1,9 +1,5 @@
-<<<<<<< HEAD
-# -*- coding: utf-8 -*-
-=======
 #!/usr/bin/env python
 # coding: utf-8
->>>>>>> ea8e107f
 
 """
 Interfaces contain low level implementations that interact with CAN hardware.
@@ -11,14 +7,20 @@
 
 from pkg_resources import iter_entry_points
 
-VALID_INTERFACES = set(['kvaser', 'serial', 'pcan', 'socketcan_native',
-                        'socketcan_ctypes', 'socketcan', 'usb2can', 'ixxat',
-                        'nican', 'iscan', 'vector', 'virtual', 'neovi',
-<<<<<<< HEAD
-                        'slcan', 'canal'])
-=======
-                        'slcan'])
->>>>>>> ea8e107f
+VALID_INTERFACES = set(['virtual',
+                        'kvaser',
+                        'serial',
+                        'pcan',
+                        'socketcan_ctypes', 'socketcan_native', 'socketcan',
+                        'usb2can',
+                        'ixxat',
+                        'nican',
+                        'iscan',
+                        'vector',
+                        'neovi',
+                        'slcan',
+                        'canal',
+                       ])
 
 VALID_INTERFACES.update(set([
     interface.name for interface in iter_entry_points('python_can.interface')
