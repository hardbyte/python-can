--- conflicted
+++ resolved
@@ -22,12 +22,9 @@
     'neovi':            ('can.interfaces.ics_neovi',        'NeoViBus'),
     'vector':           ('can.interfaces.vector',           'VectorBus'),
     'slcan':            ('can.interfaces.slcan',            'slcanBus'),
-<<<<<<< HEAD
-    'canal':            ('can.interfaces.canal',            'CanalBus'),
-=======
     'canalystii':       ('can.interfaces.canalystii',       'CANalystIIBus'),
-    'systec':           ('can.interfaces.systec',           'UcanBus')
->>>>>>> c819526c
+    'systec':           ('can.interfaces.systec',           'UcanBus'),
+    'canal':            ('can.interfaces.canal',            'CanalBus')
 }
 
 BACKENDS.update({
