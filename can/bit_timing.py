--- conflicted
+++ resolved
@@ -1,10 +1,6 @@
 # pylint: disable=too-many-lines
 import math
-<<<<<<< HEAD
-from typing import Iterator, List, Mapping, Union, cast
-=======
 from typing import TYPE_CHECKING, Iterator, List, Mapping, cast
->>>>>>> d2dc07d8
 
 if TYPE_CHECKING:
     from can.typechecking import BitTimingDict, BitTimingFdDict
