--- conflicted
+++ resolved
@@ -26,33 +26,6 @@
 log = logging.getLogger('can.interface')
 log_autodetect = log.getChild('detect_available_configs')
 
-<<<<<<< HEAD
-# interface_name => (module, classname)
-BACKENDS = {
-    'kvaser':           ('can.interfaces.kvaser',           'KvaserBus'),
-    'socketcan_ctypes': ('can.interfaces.socketcan',        'SocketcanCtypes_Bus'),
-    'socketcan_native': ('can.interfaces.socketcan',        'SocketcanNative_Bus'),
-    'serial':           ('can.interfaces.serial.serial_can','SerialBus'),
-    'pcan':             ('can.interfaces.pcan',             'PcanBus'),
-    'usb2can':          ('can.interfaces.usb2can',          'Usb2canBus'),
-    'ixxat':            ('can.interfaces.ixxat',            'IXXATBus'),
-    'nican':            ('can.interfaces.nican',            'NicanBus'),
-    'iscan':            ('can.interfaces.iscan',            'IscanBus'),
-    'virtual':          ('can.interfaces.virtual',          'VirtualBus'),
-    'neovi':            ('can.interfaces.ics_neovi',        'NeoViBus'),
-    'vector':           ('can.interfaces.vector',           'VectorBus'),
-    'slcan':            ('can.interfaces.slcan',            'slcanBus'),
-    'canal':            ('can.interfaces.canal',            'CanalBus'),
-}
-
-BACKENDS.update({
-    interface.name: (interface.module_name, interface.attrs[0])
-    for interface in iter_entry_points('python_can.interface')
-})
-
-
-=======
->>>>>>> 9f354d06
 def _get_class_for_interface(interface):
     """
     Returns the main bus class for the given interface.
