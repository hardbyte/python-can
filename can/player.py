"""
Replays CAN traffic saved with can.logger back
to a CAN bus.

Similar to canplayer in the can-utils package.
"""

import sys
import argparse
from datetime import datetime
<<<<<<< HEAD

import can
from can import Bus, LogReader, MessageSync


def main():
    parser = argparse.ArgumentParser(
        "python -m can.player",
        description="Replay CAN traffic.")

    parser.add_argument("-f", "--file_name", dest="log_file",
                        help="""Path and base log filename, for supported types see can.LogReader.""",
                        default=None)

    parser.add_argument("-v", action="count", dest="verbosity",
                        help='''Also print can frames to stdout.
                        You can add several of these to enable debugging''', default=2)

    parser.add_argument('-c', '--channel',
                        help='''Most backend interfaces require some sort of channel.
    For example with the serial interface the channel might be a rfcomm device: "/dev/rfcomm0"
    With the socketcan interfaces valid channel examples include: "can0", "vcan0"''')

    parser.add_argument('-i', '--interface', dest="interface",
                        help='''Specify the backend CAN interface to use. If left blank,
                        fall back to reading from configuration files.''',
                        choices=can.VALID_INTERFACES)

    parser.add_argument('-b', '--bitrate', type=int,
                        help='''Bitrate to use for the CAN bus.''')

    parser.add_argument('--ignore-timestamps', dest='timestamps',
                        help='''Ignore timestamps (send all frames immediately with minimum gap between frames)''',
                        action='store_false')
=======
import errno
from typing import cast, Iterable

from can import LogReader, Message, MessageSync

from .logger import _create_base_argument_parser, _create_bus


def main() -> None:
    parser = argparse.ArgumentParser(description="Replay CAN traffic.")

    _create_base_argument_parser(parser)

    parser.add_argument(
        "-f",
        "--file_name",
        dest="log_file",
        help="Path and base log filename, for supported types see can.LogReader.",
        default=None,
    )

    parser.add_argument(
        "-v",
        action="count",
        dest="verbosity",
        help="""Also print can frames to stdout.
                        You can add several of these to enable debugging""",
        default=2,
    )

    parser.add_argument(
        "--ignore-timestamps",
        dest="timestamps",
        help="""Ignore timestamps (send all frames immediately with minimum gap between frames)""",
        action="store_false",
    )
>>>>>>> 78f86f3d

    parser.add_argument(
        "--error-frames",
        help="Also send error frames to the interface.",
        action="store_true",
    )

<<<<<<< HEAD
    parser.add_argument('-g', '--gap', type=float, help='''<s> minimum time between replayed frames''',
                        default=0.0001)
    parser.add_argument('-s', '--skip', type=float, default=60*60*24,
                        help='''<s> skip gaps greater than 's' seconds''')

    parser.add_argument('infile', metavar='input-file', type=str,
                        help='The file to replay. For supported types see can.LogReader.')
=======
    parser.add_argument(
        "-g",
        "--gap",
        type=float,
        help="<s> minimum time between replayed frames",
        default=0.0001,
    )
    parser.add_argument(
        "-s",
        "--skip",
        type=float,
        default=60 * 60 * 24,
        help="<s> skip gaps greater than 's' seconds",
    )

    parser.add_argument(
        "infile",
        metavar="input-file",
        type=str,
        help="The file to replay. For supported types see can.LogReader.",
    )
>>>>>>> 78f86f3d

    # print help message when no arguments were given
    if len(sys.argv) < 2:
        parser.print_help(sys.stderr)
        raise SystemExit(errno.EINVAL)

    results = parser.parse_args()

    verbosity = results.verbosity

<<<<<<< HEAD
    logging_level_name = ['critical', 'error', 'warning', 'info', 'debug', 'subdebug'][min(5, verbosity)]
    can.set_logging_level(logging_level_name)

    error_frames = results.error_frames

    config = {"single_handle": True}
    if results.interface:
        config["interface"] = results.interface
    if results.bitrate:
        config["bitrate"] = results.bitrate
    bus = Bus(results.channel, **config)

    reader = LogReader(results.infile)

    in_sync = MessageSync(reader, timestamps=results.timestamps,
                          gap=results.gap, skip=results.skip)

    print('Can LogReader (Started on {})'.format(datetime.now()))

    try:
        for m in in_sync:
            if m.is_error_frame and not error_frames:
                continue
            if verbosity >= 3:
                print(m)
            bus.send(m)
    except KeyboardInterrupt:
        pass
    finally:
        bus.shutdown()
        reader.stop()
=======
    error_frames = results.error_frames

    with _create_bus(results) as bus:
        with LogReader(results.infile) as reader:

            in_sync = MessageSync(
                cast(Iterable[Message], reader),
                timestamps=results.timestamps,
                gap=results.gap,
                skip=results.skip,
            )

            print(f"Can LogReader (Started on {datetime.now()})")

            try:
                for message in in_sync:
                    if message.is_error_frame and not error_frames:
                        continue
                    if verbosity >= 3:
                        print(message)
                    bus.send(message)
            except KeyboardInterrupt:
                pass
>>>>>>> 78f86f3d


if __name__ == "__main__":
    main()<|MERGE_RESOLUTION|>--- conflicted
+++ resolved
@@ -8,42 +8,6 @@
 import sys
 import argparse
 from datetime import datetime
-<<<<<<< HEAD
-
-import can
-from can import Bus, LogReader, MessageSync
-
-
-def main():
-    parser = argparse.ArgumentParser(
-        "python -m can.player",
-        description="Replay CAN traffic.")
-
-    parser.add_argument("-f", "--file_name", dest="log_file",
-                        help="""Path and base log filename, for supported types see can.LogReader.""",
-                        default=None)
-
-    parser.add_argument("-v", action="count", dest="verbosity",
-                        help='''Also print can frames to stdout.
-                        You can add several of these to enable debugging''', default=2)
-
-    parser.add_argument('-c', '--channel',
-                        help='''Most backend interfaces require some sort of channel.
-    For example with the serial interface the channel might be a rfcomm device: "/dev/rfcomm0"
-    With the socketcan interfaces valid channel examples include: "can0", "vcan0"''')
-
-    parser.add_argument('-i', '--interface', dest="interface",
-                        help='''Specify the backend CAN interface to use. If left blank,
-                        fall back to reading from configuration files.''',
-                        choices=can.VALID_INTERFACES)
-
-    parser.add_argument('-b', '--bitrate', type=int,
-                        help='''Bitrate to use for the CAN bus.''')
-
-    parser.add_argument('--ignore-timestamps', dest='timestamps',
-                        help='''Ignore timestamps (send all frames immediately with minimum gap between frames)''',
-                        action='store_false')
-=======
 import errno
 from typing import cast, Iterable
 
@@ -80,7 +44,6 @@
         help="""Ignore timestamps (send all frames immediately with minimum gap between frames)""",
         action="store_false",
     )
->>>>>>> 78f86f3d
 
     parser.add_argument(
         "--error-frames",
@@ -88,15 +51,6 @@
         action="store_true",
     )
 
-<<<<<<< HEAD
-    parser.add_argument('-g', '--gap', type=float, help='''<s> minimum time between replayed frames''',
-                        default=0.0001)
-    parser.add_argument('-s', '--skip', type=float, default=60*60*24,
-                        help='''<s> skip gaps greater than 's' seconds''')
-
-    parser.add_argument('infile', metavar='input-file', type=str,
-                        help='The file to replay. For supported types see can.LogReader.')
-=======
     parser.add_argument(
         "-g",
         "--gap",
@@ -118,7 +72,6 @@
         type=str,
         help="The file to replay. For supported types see can.LogReader.",
     )
->>>>>>> 78f86f3d
 
     # print help message when no arguments were given
     if len(sys.argv) < 2:
@@ -129,39 +82,6 @@
 
     verbosity = results.verbosity
 
-<<<<<<< HEAD
-    logging_level_name = ['critical', 'error', 'warning', 'info', 'debug', 'subdebug'][min(5, verbosity)]
-    can.set_logging_level(logging_level_name)
-
-    error_frames = results.error_frames
-
-    config = {"single_handle": True}
-    if results.interface:
-        config["interface"] = results.interface
-    if results.bitrate:
-        config["bitrate"] = results.bitrate
-    bus = Bus(results.channel, **config)
-
-    reader = LogReader(results.infile)
-
-    in_sync = MessageSync(reader, timestamps=results.timestamps,
-                          gap=results.gap, skip=results.skip)
-
-    print('Can LogReader (Started on {})'.format(datetime.now()))
-
-    try:
-        for m in in_sync:
-            if m.is_error_frame and not error_frames:
-                continue
-            if verbosity >= 3:
-                print(m)
-            bus.send(m)
-    except KeyboardInterrupt:
-        pass
-    finally:
-        bus.shutdown()
-        reader.stop()
-=======
     error_frames = results.error_frames
 
     with _create_bus(results) as bus:
@@ -185,7 +105,6 @@
                     bus.send(message)
             except KeyboardInterrupt:
                 pass
->>>>>>> 78f86f3d
 
 
 if __name__ == "__main__":
