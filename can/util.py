"""
Utilities and configuration file parsing.
"""

import functools
import warnings
from typing import Any, Callable, cast, Dict, Iterable, Tuple, Optional, Union
from time import time, perf_counter, get_clock_info
import json
import os
import os.path
import platform
import re
import logging
from configparser import ConfigParser

import can
from .interfaces import VALID_INTERFACES
from . import typechecking
from .exceptions import CanInterfaceNotImplementedError

log = logging.getLogger("can.util")

# List of valid data lengths for a CAN FD message
CAN_FD_DLC = [0, 1, 2, 3, 4, 5, 6, 7, 8, 12, 16, 20, 24, 32, 48, 64]

REQUIRED_KEYS = ["interface", "channel"]


CONFIG_FILES = ["~/can.conf"]

if platform.system() == "Linux":
    CONFIG_FILES.extend(["/etc/can.conf", "~/.can", "~/.canrc"])
elif platform.system() == "Windows" or platform.python_implementation() == "IronPython":
    CONFIG_FILES.extend(["can.ini", os.path.join(
        os.getenv("APPDATA", ""), "can.ini")])


def load_file_config(
    path: Optional[typechecking.AcceptedIOType] = None, section: str = "default"
) -> Dict[str, str]:
    """
    Loads configuration from file with following content::

        [default]
        interface = socketcan
        channel = can0

    :param path:
        path to config file. If not specified, several sensible
        default locations are tried depending on platform.
    :param section:
        name of the section to read configuration from.
    """
    config = ConfigParser()

    # make sure to not transform the entries such that capitalization is preserved
    config.optionxform = lambda entry: entry  # type: ignore

    if path is None:
        config.read([os.path.expanduser(path) for path in CONFIG_FILES])
    else:
        config.read(path)

    _config = {}

    if config.has_section(section):
        _config.update(dict((key, val) for key, val in config.items(section)))

    return _config


def load_environment_config(context: Optional[str] = None) -> Dict[str, str]:
    """
    Loads config dict from environmental variables (if set):

    * CAN_INTERFACE
    * CAN_CHANNEL
    * CAN_BITRATE
    * CAN_CONFIG

    if context is supplied, "_{context}" is appended to the environment
    variable name we will look at. For example if context="ABC":

    * CAN_INTERFACE_ABC
    * CAN_CHANNEL_ABC
    * CAN_BITRATE_ABC
    * CAN_CONFIG_ABC

    """
    mapper = {
        "interface": "CAN_INTERFACE",
        "channel": "CAN_CHANNEL",
        "bitrate": "CAN_BITRATE",
    }

    context_suffix = f"_{context}" if context else ""
    can_config_key = f"CAN_CONFIG{context_suffix}"
    config: Dict[str, str] = json.loads(os.environ.get(can_config_key, "{}"))

    for key, val in mapper.items():
        config_option = os.environ.get(val + context_suffix, None)
        if config_option:
            config[key] = config_option

    return config


def load_config(
    path: Optional[typechecking.AcceptedIOType] = None,
    config: Optional[Dict[str, Any]] = None,
    context: Optional[str] = None,
) -> typechecking.BusConfig:
    """
    Returns a dict with configuration details which is loaded from (in this order):

    - config
    - can.rc
    - Environment variables CAN_INTERFACE, CAN_CHANNEL, CAN_BITRATE
    - Config files ``/etc/can.conf`` or ``~/.can`` or ``~/.canrc``
      where the latter may add or replace values of the former.

    Interface can be any of the strings from ``can.VALID_INTERFACES`` for example:
    kvaser, socketcan, pcan, usb2can, ixxat, nican, virtual.

    .. note::

            The key ``bustype`` is copied to ``interface`` if that one is missing
            and does never appear in the result.

    :param path:
        Optional path to config file.

    :param config:
        A dict which may set the 'interface', and/or the 'channel', or neither.
        It may set other values that are passed through.

    :param context:
        Extra 'context' pass to config sources. This can be use to section
        other than 'default' in the configuration file.

    :return:
        A config dictionary that should contain 'interface' & 'channel'::

            {
                'interface': 'python-can backend interface to use',
                'channel': 'default channel to use',
                # possibly more
            }

        Note ``None`` will be used if all the options are exhausted without
        finding a value.

        All unused values are passed from ``config`` over to this.

    :raises:
        CanInterfaceNotImplementedError if the ``interface`` name isn't recognized
    """

    # Start with an empty dict to apply filtering to all sources
    given_config = config or {}
    config = {}

    # Use the given dict for default values
    config_sources = cast(
        Iterable[Union[Dict[str, Any], Callable[[Any], Dict[str, Any]]]],
        [
            given_config,
            can.rc,
            lambda _context: load_environment_config(  # pylint: disable=unnecessary-lambda
                _context
            ),
            lambda _context: load_environment_config(),
            lambda _context: load_file_config(path, _context),
            lambda _context: load_file_config(path),
        ],
    )

    # Slightly complex here to only search for the file config if required
    for cfg in config_sources:
        if callable(cfg):
            cfg = cfg(context)
        # remove legacy operator (and copy to interface if not already present)
        if "bustype" in cfg:
            if "interface" not in cfg or not cfg["interface"]:
                cfg["interface"] = cfg["bustype"]
            del cfg["bustype"]
        # copy all new parameters
        for key in cfg:
            if key not in config:
                config[key] = cfg[key]

    bus_config = _create_bus_config(config)
    can.log.debug("can config: %s", bus_config)
    return bus_config


def _create_bus_config(config: Dict[str, Any]) -> typechecking.BusConfig:
    """Validates some config values, performs compatibility mappings and creates specific
    structures (e.g. for bit timings).

    :param config: The raw config as specified by the user
    :return: A config that can be used by a :class:`~can.BusABC`
    :raises NotImplementedError: if the ``interface`` is unknown
    """
    # substitute None for all values not found
    for key in REQUIRED_KEYS:
        if key not in config:
            config[key] = None

    if config["interface"] not in VALID_INTERFACES:
        raise CanInterfaceNotImplementedError(
            f'Unknown interface type "{config["interface"]}"'
        )

    if "bitrate" in config:
        config["bitrate"] = int(config["bitrate"])
    if "fd" in config:
        config["fd"] = config["fd"] not in ("0", "False", "false", False)
    if "data_bitrate" in config:
        config["data_bitrate"] = int(config["data_bitrate"])

    # Create bit timing configuration if given
    timing_conf = {}
    for key in (
        "f_clock",
        "brp",
        "tseg1",
        "tseg2",
        "sjw",
        "nof_samples",
        "btr0",
        "btr1",
    ):
        if key in config:
            _config_value = config[key]
            if not isinstance(_config_value, int):
                _config_value = int(_config_value, base=0)
            timing_conf[key] = _config_value
            del config[key]
    if timing_conf:
        timing_conf["bitrate"] = config["bitrate"]
        config["timing"] = can.BitTiming(**timing_conf)

    return cast(typechecking.BusConfig, config)


def set_logging_level(level_name: str) -> None:
    """Set the logging level for the `"can"` logger.

    :param level_name: One of: `'critical'`, `'error'`, `'warning'`, `'info'`,
    `'debug'`, `'subdebug'`, or the value `None` (=default). Defaults to `'debug'`.
    """
    can_logger = logging.getLogger("can")

    try:
        can_logger.setLevel(getattr(logging, level_name.upper()))
    except AttributeError:
        can_logger.setLevel(logging.DEBUG)
    log.debug("Logging set to %s", level_name)


def len2dlc(length: int) -> int:
    """Calculate the DLC from data length.

    :param length: Length in number of bytes (0-64)

    :returns: DLC (0-15)
    """
    if length <= 8:
        return length
    for dlc, nof_bytes in enumerate(CAN_FD_DLC):
        if nof_bytes >= length:
            return dlc
    return 15


def dlc2len(dlc: int) -> int:
    """Calculate the data length from DLC.

    :param dlc: DLC (0-15)

    :returns: Data length in number of bytes (0-64)
    """
    return CAN_FD_DLC[dlc] if dlc <= 15 else 64


def channel2int(channel: Optional[typechecking.Channel]) -> Optional[int]:
    """Try to convert the channel to an integer.

    :param channel:
        Channel string (e.g. `"can0"`, `"CAN1"`) or an integer

    :returns: Channel integer or ``None`` if unsuccessful
    """
    if isinstance(channel, int):
        return channel
    if isinstance(channel, str):
        match = re.match(r".*(\d+)$", channel)
        if match:
            return int(match.group(1))
    return None


def deprecated_args_alias(**aliases):
    """Allows to rename/deprecate a function kwarg(s) and optionally
    have the deprecated kwarg(s) set as alias(es)

    Example:

        @deprecated_args_alias(oldArg="new_arg", anotherOldArg="another_new_arg")
        def library_function(new_arg, another_new_arg):
            pass

        @deprecated_args_alias(oldArg="new_arg", obsoleteOldArg=None)
        def library_function(new_arg):
            pass
    """

    def deco(f):
        @functools.wraps(f)
        def wrapper(*args, **kwargs):
            _rename_kwargs(f.__name__, kwargs, aliases)
            return f(*args, **kwargs)

        return wrapper

    return deco


def _rename_kwargs(
    func_name: str, kwargs: Dict[str, str], aliases: Dict[str, str]
) -> None:
    """Helper function for `deprecated_args_alias`"""
    for alias, new in aliases.items():
        if alias in kwargs:
            value = kwargs.pop(alias)
            if new is not None:
                warnings.warn(
                    f"{alias} is deprecated; use {new}", DeprecationWarning)
                if new in kwargs:
                    raise TypeError(
                        f"{func_name} received both {alias} (deprecated) and {new}"
                    )
                kwargs[new] = value
            else:
<<<<<<< HEAD
                warnings.warn("{} is deprecated".format(
                    alias), DeprecationWarning)
=======
                warnings.warn(f"{alias} is deprecated", DeprecationWarning)
>>>>>>> 8ab55e88


def time_perfcounter_correlation() -> Tuple[float, float]:
    """Get the `perf_counter` value nearest to when time.time() is updated

    Computed if the default timer used by `time.time` on this platform has a resolution
    higher than 10μs, otherwise the current time and perf_counter is directly returned.
    This was chosen as typical timer resolution on Linux/macOS is ~1μs, and the Windows
    platform can vary from ~500μs to 10ms.

    Note this value is based on when `time.time()` is observed to update from Python,
    it is not directly returned by the operating system.

    :returns:
        (t, performance_counter) time.time value and time.perf_counter value when the time.time
        is updated

    """

    # use this if the resolution is higher than 10us
    if get_clock_info("time").resolution > 1e-5:
        t0 = time()
        while True:
            t1, performance_counter = time(), perf_counter()
            if t1 != t0:
                break
    else:
        return time(), perf_counter()
    return t1, performance_counter


if __name__ == "__main__":
    print("Searching for configuration named:")
    print("\n".join(CONFIG_FILES))
    print()
    print("Settings:")
    print(load_config())<|MERGE_RESOLUTION|>--- conflicted
+++ resolved
@@ -344,12 +344,7 @@
                     )
                 kwargs[new] = value
             else:
-<<<<<<< HEAD
-                warnings.warn("{} is deprecated".format(
-                    alias), DeprecationWarning)
-=======
                 warnings.warn(f"{alias} is deprecated", DeprecationWarning)
->>>>>>> 8ab55e88
 
 
 def time_perfcounter_correlation() -> Tuple[float, float]:
