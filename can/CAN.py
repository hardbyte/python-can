<<<<<<< HEAD
"""
The core of python-can - contains implementations of all
the major classes in the library, which form abstractions of the
functionality provided by each CAN interface.

Copyright (C) 2010 Dynamic Controls
"""
from __future__ import print_function

import logging
import sys
import threading
from datetime import datetime
import time
import base64
import sqlite3

from can.message import Message

try:
    import queue
except ImportError:
    import Queue as queue


if sys.version_info > (3,):
    buffer = memoryview

log = logging.getLogger('can')
log.debug("Loading python-can")


def set_logging_level(level_name=None):
    """Set the logging level for python-can.
    Expects one of: 'critical', 'error', 'warning', 'info', 'debug', 'subdebug'
    """
    try:
        log.setLevel(getattr(logging, level_name.upper()))
    except AttributeError:
        log.setLevel(logging.DEBUG)
    log.debug("Logging set to {}".format(level_name))

    logging.basicConfig()


class Listener(object):

    def on_message_received(self, msg):
        raise NotImplementedError(
            "{} has not implemented on_message_received".format(
                self.__class__.__name__)
        )

    def __call__(self, msg):
        return self.on_message_received(msg)

    def stop(self):
        """
        Override to cleanup any open resources.
        """


class RedirectReader(Listener):
    """
    A RedirectReader sends all received messages
    to another Bus.

    """

    def __init__(self, bus):
        self.bus = bus

    def on_message_received(self, msg):
        self.bus.send(msg)


class BufferedReader(Listener):
    """
    A BufferedReader is a subclass of :class:`~can.Listener` which implements a
    **message buffer**: that is, when the :class:`can.BufferedReader` instance is
    notified of a new message it pushes it into a queue of messages waiting to
    be serviced.
    """

    def __init__(self):
        self.buffer = queue.Queue(0)

    def on_message_received(self, msg):
        self.buffer.put(msg)

    def get_message(self, timeout=0.5):
        """
        Attempts to retrieve the latest message received by the instance. If no message is
        available it blocks for given timeout or until a message is received (whichever
        is shorter),

        :param float timeout: The number of seconds to wait for a new message.
        :return: the :class:`~can.Message` if there is one, or None if there is not.
        """
        try:
            return self.buffer.get(block=True, timeout=timeout)
        except queue.Empty:
            return None


class Logger(object):
    """
    Logs CAN messages to a file.

    The format is determined from the file format which can be one of:
      * .asc: :class:`can.ASCWriter`
      * .csv: :class:`can.CSVWriter`
      * .db: :class:`can.SqliteWriter`
      * other: :class:`can.Printer`
    """

    @classmethod
    def __new__(cls, other, filename):
        if not filename:
            return Printer()
        elif filename.endswith(".asc"):
            return ASCWriter(filename)
        elif filename.endswith(".csv"):
            return CSVWriter(filename)
        elif filename.endswith(".db"):
            return SqliteWriter(filename)
        else:
            return Printer(filename)


class LogReader(object):
    """
    Replay logged CAN messages from a file.

    The format is determined from the file format which can be one of:
      * .asc
      * .csv
      * .db

    Exposes a simple iterator interface, to use simply:

        >>> for m in LogReader(my_file):
        ...     print(m)

    Note there are no time delays, if you want to reproduce
    the measured delays between messages look at the
    :class:`can.util.MessageSync` class.
    """

    @classmethod
    def __new__(cls, other, filename):
        if filename.endswith(".asc"):
            raise NotImplemented
        #     return ASCReader(filename)
        if filename.endswith(".csv"):
            raise NotImplemented
        #     return CSVReader(filename)
        if filename.endswith(".db"):
            return SqlReader(filename)


class SqlReader:
    def __init__(self, filename):
        log.debug("Starting sqlreader with {}".format(filename))
        conn = sqlite3.connect(filename)

        self.c = conn.cursor()


    @staticmethod
    def create_frame_from_db_tuple(frame_data):
        ts, id, is_extended, is_remote, is_error, dlc, data = frame_data
        return Message(
            ts, is_remote, is_extended, is_error, id, dlc, data
        )

    def __iter__(self):
        log.debug("Iterating through messages from sql db")
        for frame_data in self.c.execute("SELECT * FROM messages"):
            yield SqlReader.create_frame_from_db_tuple(frame_data)


class Printer(Listener):
    """
    The Printer class is a subclass of :class:`~can.Listener` which simply prints
    any messages it receives to the terminal.

    :param output_file: An optional file to "print" to.
    """

    def __init__(self, output_file=None):
        if output_file is not None:
            log.info("Creating log file '{}' ".format(output_file))
            output_file = open(output_file, 'wt')
        self.output_file = output_file

    def on_message_received(self, msg):
        if self.output_file is not None:
            self.output_file.write(str(msg) + "\n")
        else:
            print(msg)

    def stop(self):
        if self.output_file:
            self.output_file.write("\n")
            self.output_file.close()


class CSVWriter(Listener):
    """Writes a comma separated text file of
    timestamp, arbitrationid, flags, dlc, data
    for each messages received.
    """

    def __init__(self, filename):
        self.csv_file = open(filename, 'wt')

        # Write a header row
        self.csv_file.write("timestamp, arbitration id, extended, remote, error, dlc, data\n")

    def on_message_received(self, msg):
        row = ','.join([
            str(msg.timestamp),
            hex(msg.arbitration_id),
            '1' if msg.id_type else '0',
            '1' if msg.is_remote_frame else '0',
            '1' if msg.is_error_frame else '0',
            str(msg.dlc),
            base64.b64encode(msg.data).decode('utf8')
            ])
        self.csv_file.write(row + '\n')

    def stop(self):
        self.csv_file.flush()
        self.csv_file.close()


class SqliteWriter(BufferedReader):
    """Logs received CAN data to a simple SQL database.

    The sqlite database may already exist, otherwise it will
    be created when the first message arrives.
    """

    insert_msg_template = '''
        INSERT INTO messages VALUES
        (?, ?, ?, ?, ?, ?, ?)
        '''

    GET_MESSAGE_TIMEOUT = 0.25
    """Number of seconds to wait for messages from internal queue"""

    MAX_TIME_BETWEEN_WRITES = 5
    """Maximum number of seconds to wait between writes to the database"""

    def __init__(self, filename):
        super(SqliteWriter, self).__init__()
        self.db_fn = filename
        self.stop_running_event = threading.Event()
        self.writer_thread = threading.Thread(target=self.db_writer_thread)
        self.writer_thread.start()

    def _create_db(self):
        # Note you can't share sqlite3 connections between threads
        # hence we setup the db here.
        log.info("Creating sqlite db")
        self.conn = sqlite3.connect(self.db_fn)
        c = self.conn.cursor()

        # create table structure
        c.execute('''
        CREATE TABLE IF NOT EXISTS messages
        (
          ts REAL,
          arbitration_id INTEGER,
          extended INTEGER,
          remote INTEGER,
          error INTEGER,
          dlc INTEGER,
          data BLOB
        )
        ''')
        self.conn.commit()

        self.db_setup = True

    def db_writer_thread(self):
        num_frames = 0
        last_write = time.time()
        self._create_db()

        while not self.stop_running_event.is_set():
            messages = []

            m = self.get_message(self.GET_MESSAGE_TIMEOUT)
            while m is not None:
                log.debug("sqlitewriter buffering message")

                messages.append((
                    m.timestamp,
                    m.arbitration_id,
                    m.id_type,
                    m.is_remote_frame,
                    m.is_error_frame,
                    m.dlc,
                    buffer(m.data)
                ))
                m = self.get_message(self.GET_MESSAGE_TIMEOUT)

                if time.time() - last_write > self.MAX_TIME_BETWEEN_WRITES:
                    log.debug("Max timeout between writes reached")
                    break

            if len(messages) > 0:
                with self.conn:
                    log.debug("Writing %s frames to db", len(messages))
                    self.conn.executemany(SqliteWriter.insert_msg_template, messages)
                    num_frames += len(messages)
                    last_write = time.time()

        self.conn.close()
        log.info("Stopped sqlite writer after writing %s messages", num_frames)

    def stop(self):
        self.stop_running_event.set()
        log.debug("Stopping sqlite writer")
        self.writer_thread.join()


class ASCWriter(Listener):
    """Logs CAN data to an ASCII log file (.asc)"""

    LOG_STRING = "{time: 9.4f} {channel}  {id:<15} Rx   d {dlc} {data}\n"
    EVENT_STRING = "{time: 9.4f} {message}\n"

    def __init__(self, filename, channel=1):
        now = datetime.now().strftime("%a %b %m %I:%M:%S %p %Y")
        self.channel = channel
        self.started = time.time()
        self.log_file = open(filename, "w")
        self.log_file.write("date %s\n" % now)
        self.log_file.write("base hex  timestamps absolute\n")
        self.log_file.write("internal events logged\n")
        self.log_file.write("Begin Triggerblock %s\n" % now)
        self.log_event("Start of measurement")

    def stop(self):
        """Stops logging and closes the file."""
        if self.log_file is not None:
            self.log_file.write("End TriggerBlock\n")
            self.log_file.close()
            self.log_file = None

    def log_event(self, message):
        """Add an arbitrary message to the log file."""
        timestamp = time.time() - self.started
        line = self.EVENT_STRING.format(time=timestamp, message=message)
        if self.log_file is not None:
            self.log_file.write(line)

    def on_message_received(self, msg):
        data = ["{:02X}".format(byte) for byte in msg.data]
        arb_id = "{:X}".format(msg.arbitration_id)
        if msg.id_type:
            arb_id = arb_id + "x"
        timestamp = msg.timestamp
        if timestamp >= self.started:
            timestamp -= self.started

        line = self.LOG_STRING.format(time=timestamp,
                                      channel=self.channel,
                                      id=arb_id,
                                      dlc=msg.dlc,
                                      data=" ".join(data))
        if self.log_file is not None:
            self.log_file.write(line)
=======
"""
The core of python-can - contains implementations of all
the major classes in the library, which form abstractions of the
functionality provided by each CAN interface.

Copyright (C) 2010 Dynamic Controls
"""
from __future__ import print_function

import logging
import sys
import threading
from datetime import datetime
import time
import base64
import sqlite3

try:
    import queue
except ImportError:
    import Queue as queue


if sys.version_info > (3,):
    buffer = memoryview

log = logging.getLogger('can')
log.debug("Loading python-can")


def set_logging_level(level_name=None):
    """Set the logging level for python-can.
    Expects one of: 'critical', 'error', 'warning', 'info', 'debug', 'subdebug'
    """
    try:
        log.setLevel(getattr(logging, level_name.upper()))
    except AttributeError:
        log.setLevel(logging.DEBUG)
    log.debug("Logging set to {}".format(level_name))

    logging.basicConfig()


class Listener(object):

    def on_message_received(self, msg):
        raise NotImplementedError(
            "{} has not implemented on_message_received".format(
                self.__class__.__name__)
        )

    def __call__(self, msg):
        return self.on_message_received(msg)

    def stop(self):
        """
        Override to cleanup any open resources.
        """


class BufferedReader(Listener):
    """
    A BufferedReader is a subclass of :class:`~can.Listener` which implements a
    **message buffer**: that is, when the :class:`can.BufferedReader` instance is
    notified of a new message it pushes it into a queue of messages waiting to
    be serviced.
    """

    def __init__(self):
        self.buffer = queue.Queue(0)

    def on_message_received(self, msg):
        self.buffer.put(msg)

    def get_message(self, timeout=0.5):
        """
        Attempts to retrieve the latest message received by the instance. If no message is
        available it blocks for given timeout or until a message is received (whichever
        is shorter),

        :param float timeout: The number of seconds to wait for a new message.
        :return: the :class:`~can.Message` if there is one, or None if there is not.
        """
        try:
            return self.buffer.get(block=True, timeout=timeout)
        except queue.Empty:
            return None


class Logger(object):
    """
    Logs CAN messages to a file.

    The format is determined from the file format which can be one of:
      * .asc: :class:`can.ASCWriter`
      * .csv: :class:`can.CSVWriter`
      * .db: :class:`can.SqliteWriter`
      * other: :class:`can.Printer`
    """

    @classmethod
    def __new__(cls, other, filename):
        if not filename:
            return Printer()
        elif filename.endswith(".asc"):
            return ASCWriter(filename)
        elif filename.endswith(".csv"):
            return CSVWriter(filename)
        elif filename.endswith(".db"):
            return SqliteWriter(filename)
        else:
            return Printer(filename)


class Printer(Listener):
    """
    The Printer class is a subclass of :class:`~can.Listener` which simply prints
    any messages it receives to the terminal.

    :param output_file: An optional file to "print" to.
    """

    def __init__(self, output_file=None):
        if output_file is not None:
            log.info("Creating log file '{}' ".format(output_file))
            output_file = open(output_file, 'wt')
        self.output_file = output_file

    def on_message_received(self, msg):
        if self.output_file is not None:
            self.output_file.write(str(msg) + "\n")
        else:
            print(msg)

    def stop(self):
        if self.output_file:
            self.output_file.write("\n")
            self.output_file.close()


class CSVWriter(Listener):
    """Writes a comma separated text file of
    timestamp, arbitrationid, flags, dlc, data
    for each messages received.
    """

    def __init__(self, filename):
        self.csv_file = open(filename, 'wt')

        # Write a header row
        self.csv_file.write("timestamp, arbitration id, extended, remote, error, dlc, data\n")

    def on_message_received(self, msg):
        row = ','.join([
            str(msg.timestamp),
            hex(msg.arbitration_id),
            '1' if msg.id_type else '0',
            '1' if msg.is_remote_frame else '0',
            '1' if msg.is_error_frame else '0',
            str(msg.dlc),
            base64.b64encode(msg.data).decode('utf8')
            ])
        self.csv_file.write(row + '\n')

    def stop(self):
        self.csv_file.flush()
        self.csv_file.close()


class SqliteWriter(BufferedReader):
    """Logs received CAN data to a simple SQL database.

    The sqlite database may already exist, otherwise it will
    be created when the first message arrives.
    """

    insert_msg_template = '''
        INSERT INTO messages VALUES
        (?, ?, ?, ?, ?, ?, ?)
        '''

    GET_MESSAGE_TIMEOUT = 0.25
    """Number of seconds to wait for messages from internal queue"""

    MAX_TIME_BETWEEN_WRITES = 5
    """Maximum number of seconds to wait between writes to the database"""

    def __init__(self, filename):
        super(SqliteWriter, self).__init__()
        self.db_fn = filename
        self.stop_running_event = threading.Event()
        self.writer_thread = threading.Thread(target=self.db_writer_thread)
        self.writer_thread.start()

    def _create_db(self):
        # Note you can't share sqlite3 connections between threads
        # hence we setup the db here.
        log.info("Creating sqlite db")
        self.conn = sqlite3.connect(self.db_fn)
        c = self.conn.cursor()

        # create table structure
        c.execute('''
        CREATE TABLE IF NOT EXISTS messages
        (
          ts REAL,
          arbitration_id INTEGER,
          extended INTEGER,
          remote INTEGER,
          error INTEGER,
          dlc INTEGER,
          data BLOB
        )
        ''')
        self.conn.commit()

        self.db_setup = True

    def db_writer_thread(self):
        num_frames = 0
        last_write = time.time()
        self._create_db()

        while not self.stop_running_event.is_set():
            messages = []

            m = self.get_message(self.GET_MESSAGE_TIMEOUT)
            while m is not None:
                log.debug("sqlitewriter buffering message")

                messages.append((
                    m.timestamp,
                    m.arbitration_id,
                    m.id_type,
                    m.is_remote_frame,
                    m.is_error_frame,
                    m.dlc,
                    buffer(m.data)
                ))
                m = self.get_message(self.GET_MESSAGE_TIMEOUT)

                if time.time() - last_write > self.MAX_TIME_BETWEEN_WRITES:
                    log.debug("Max timeout between writes reached")
                    break

            if len(messages) > 0:
                with self.conn:
                    log.debug("Writing %s frames to db", len(messages))
                    self.conn.executemany(SqliteWriter.insert_msg_template, messages)
                    num_frames += len(messages)
                    last_write = time.time()

        self.conn.close()
        log.info("Stopped sqlite writer after writing %s messages", num_frames)

    def stop(self):
        self.stop_running_event.set()
        log.debug("Stopping sqlite writer")
        self.writer_thread.join()


class ASCWriter(Listener):
    """Logs CAN data to an ASCII log file (.asc)"""

    LOG_STRING = "{time: 9.4f} {channel}  {id:<15} Rx   {dtype} {data}\n"
    EVENT_STRING = "{time: 9.4f} {message}\n"

    def __init__(self, filename, channel=1):
        now = datetime.now().strftime("%a %b %m %I:%M:%S %p %Y")
        self.channel = channel
        self.started = time.time()
        self.log_file = open(filename, "w")
        self.log_file.write("date %s\n" % now)
        self.log_file.write("base hex  timestamps absolute\n")
        self.log_file.write("internal events logged\n")
        self.log_file.write("Begin Triggerblock %s\n" % now)
        self.log_event("Start of measurement")

    def stop(self):
        """Stops logging and closes the file."""
        if self.log_file is not None:
            self.log_file.write("End TriggerBlock\n")
            self.log_file.close()
            self.log_file = None

    def log_event(self, message, timestamp=None):
        """Add an arbitrary message to the log file."""
        timestamp = (timestamp or time.time()) - self.started
        line = self.EVENT_STRING.format(time=timestamp, message=message)
        if self.log_file is not None:
            self.log_file.write(line)

    def on_message_received(self, msg):
        if msg.is_error_frame:
            self.log_event("ErrorFrame", msg.timestamp)
            return

        if msg.is_remote_frame:
            dtype = "r"
            data = []
        else:
            dtype = "d {}".format(msg.dlc)
            data = ["{:02X}".format(byte) for byte in msg.data]
        arb_id = "{:X}".format(msg.arbitration_id)
        if msg.id_type:
            arb_id = arb_id + "x"
        timestamp = msg.timestamp
        if timestamp >= self.started:
            timestamp -= self.started

        line = self.LOG_STRING.format(time=timestamp,
                                      channel=self.channel,
                                      id=arb_id,
                                      dtype=dtype,
                                      data=" ".join(data))
        if self.log_file is not None:
            self.log_file.write(line)
>>>>>>> 24f44d83
<|MERGE_RESOLUTION|>--- conflicted
+++ resolved
@@ -1,4 +1,3 @@
-<<<<<<< HEAD
 """
 The core of python-can - contains implementations of all
 the major classes in the library, which form abstractions of the
@@ -331,315 +330,6 @@
 class ASCWriter(Listener):
     """Logs CAN data to an ASCII log file (.asc)"""
 
-    LOG_STRING = "{time: 9.4f} {channel}  {id:<15} Rx   d {dlc} {data}\n"
-    EVENT_STRING = "{time: 9.4f} {message}\n"
-
-    def __init__(self, filename, channel=1):
-        now = datetime.now().strftime("%a %b %m %I:%M:%S %p %Y")
-        self.channel = channel
-        self.started = time.time()
-        self.log_file = open(filename, "w")
-        self.log_file.write("date %s\n" % now)
-        self.log_file.write("base hex  timestamps absolute\n")
-        self.log_file.write("internal events logged\n")
-        self.log_file.write("Begin Triggerblock %s\n" % now)
-        self.log_event("Start of measurement")
-
-    def stop(self):
-        """Stops logging and closes the file."""
-        if self.log_file is not None:
-            self.log_file.write("End TriggerBlock\n")
-            self.log_file.close()
-            self.log_file = None
-
-    def log_event(self, message):
-        """Add an arbitrary message to the log file."""
-        timestamp = time.time() - self.started
-        line = self.EVENT_STRING.format(time=timestamp, message=message)
-        if self.log_file is not None:
-            self.log_file.write(line)
-
-    def on_message_received(self, msg):
-        data = ["{:02X}".format(byte) for byte in msg.data]
-        arb_id = "{:X}".format(msg.arbitration_id)
-        if msg.id_type:
-            arb_id = arb_id + "x"
-        timestamp = msg.timestamp
-        if timestamp >= self.started:
-            timestamp -= self.started
-
-        line = self.LOG_STRING.format(time=timestamp,
-                                      channel=self.channel,
-                                      id=arb_id,
-                                      dlc=msg.dlc,
-                                      data=" ".join(data))
-        if self.log_file is not None:
-            self.log_file.write(line)
-=======
-"""
-The core of python-can - contains implementations of all
-the major classes in the library, which form abstractions of the
-functionality provided by each CAN interface.
-
-Copyright (C) 2010 Dynamic Controls
-"""
-from __future__ import print_function
-
-import logging
-import sys
-import threading
-from datetime import datetime
-import time
-import base64
-import sqlite3
-
-try:
-    import queue
-except ImportError:
-    import Queue as queue
-
-
-if sys.version_info > (3,):
-    buffer = memoryview
-
-log = logging.getLogger('can')
-log.debug("Loading python-can")
-
-
-def set_logging_level(level_name=None):
-    """Set the logging level for python-can.
-    Expects one of: 'critical', 'error', 'warning', 'info', 'debug', 'subdebug'
-    """
-    try:
-        log.setLevel(getattr(logging, level_name.upper()))
-    except AttributeError:
-        log.setLevel(logging.DEBUG)
-    log.debug("Logging set to {}".format(level_name))
-
-    logging.basicConfig()
-
-
-class Listener(object):
-
-    def on_message_received(self, msg):
-        raise NotImplementedError(
-            "{} has not implemented on_message_received".format(
-                self.__class__.__name__)
-        )
-
-    def __call__(self, msg):
-        return self.on_message_received(msg)
-
-    def stop(self):
-        """
-        Override to cleanup any open resources.
-        """
-
-
-class BufferedReader(Listener):
-    """
-    A BufferedReader is a subclass of :class:`~can.Listener` which implements a
-    **message buffer**: that is, when the :class:`can.BufferedReader` instance is
-    notified of a new message it pushes it into a queue of messages waiting to
-    be serviced.
-    """
-
-    def __init__(self):
-        self.buffer = queue.Queue(0)
-
-    def on_message_received(self, msg):
-        self.buffer.put(msg)
-
-    def get_message(self, timeout=0.5):
-        """
-        Attempts to retrieve the latest message received by the instance. If no message is
-        available it blocks for given timeout or until a message is received (whichever
-        is shorter),
-
-        :param float timeout: The number of seconds to wait for a new message.
-        :return: the :class:`~can.Message` if there is one, or None if there is not.
-        """
-        try:
-            return self.buffer.get(block=True, timeout=timeout)
-        except queue.Empty:
-            return None
-
-
-class Logger(object):
-    """
-    Logs CAN messages to a file.
-
-    The format is determined from the file format which can be one of:
-      * .asc: :class:`can.ASCWriter`
-      * .csv: :class:`can.CSVWriter`
-      * .db: :class:`can.SqliteWriter`
-      * other: :class:`can.Printer`
-    """
-
-    @classmethod
-    def __new__(cls, other, filename):
-        if not filename:
-            return Printer()
-        elif filename.endswith(".asc"):
-            return ASCWriter(filename)
-        elif filename.endswith(".csv"):
-            return CSVWriter(filename)
-        elif filename.endswith(".db"):
-            return SqliteWriter(filename)
-        else:
-            return Printer(filename)
-
-
-class Printer(Listener):
-    """
-    The Printer class is a subclass of :class:`~can.Listener` which simply prints
-    any messages it receives to the terminal.
-
-    :param output_file: An optional file to "print" to.
-    """
-
-    def __init__(self, output_file=None):
-        if output_file is not None:
-            log.info("Creating log file '{}' ".format(output_file))
-            output_file = open(output_file, 'wt')
-        self.output_file = output_file
-
-    def on_message_received(self, msg):
-        if self.output_file is not None:
-            self.output_file.write(str(msg) + "\n")
-        else:
-            print(msg)
-
-    def stop(self):
-        if self.output_file:
-            self.output_file.write("\n")
-            self.output_file.close()
-
-
-class CSVWriter(Listener):
-    """Writes a comma separated text file of
-    timestamp, arbitrationid, flags, dlc, data
-    for each messages received.
-    """
-
-    def __init__(self, filename):
-        self.csv_file = open(filename, 'wt')
-
-        # Write a header row
-        self.csv_file.write("timestamp, arbitration id, extended, remote, error, dlc, data\n")
-
-    def on_message_received(self, msg):
-        row = ','.join([
-            str(msg.timestamp),
-            hex(msg.arbitration_id),
-            '1' if msg.id_type else '0',
-            '1' if msg.is_remote_frame else '0',
-            '1' if msg.is_error_frame else '0',
-            str(msg.dlc),
-            base64.b64encode(msg.data).decode('utf8')
-            ])
-        self.csv_file.write(row + '\n')
-
-    def stop(self):
-        self.csv_file.flush()
-        self.csv_file.close()
-
-
-class SqliteWriter(BufferedReader):
-    """Logs received CAN data to a simple SQL database.
-
-    The sqlite database may already exist, otherwise it will
-    be created when the first message arrives.
-    """
-
-    insert_msg_template = '''
-        INSERT INTO messages VALUES
-        (?, ?, ?, ?, ?, ?, ?)
-        '''
-
-    GET_MESSAGE_TIMEOUT = 0.25
-    """Number of seconds to wait for messages from internal queue"""
-
-    MAX_TIME_BETWEEN_WRITES = 5
-    """Maximum number of seconds to wait between writes to the database"""
-
-    def __init__(self, filename):
-        super(SqliteWriter, self).__init__()
-        self.db_fn = filename
-        self.stop_running_event = threading.Event()
-        self.writer_thread = threading.Thread(target=self.db_writer_thread)
-        self.writer_thread.start()
-
-    def _create_db(self):
-        # Note you can't share sqlite3 connections between threads
-        # hence we setup the db here.
-        log.info("Creating sqlite db")
-        self.conn = sqlite3.connect(self.db_fn)
-        c = self.conn.cursor()
-
-        # create table structure
-        c.execute('''
-        CREATE TABLE IF NOT EXISTS messages
-        (
-          ts REAL,
-          arbitration_id INTEGER,
-          extended INTEGER,
-          remote INTEGER,
-          error INTEGER,
-          dlc INTEGER,
-          data BLOB
-        )
-        ''')
-        self.conn.commit()
-
-        self.db_setup = True
-
-    def db_writer_thread(self):
-        num_frames = 0
-        last_write = time.time()
-        self._create_db()
-
-        while not self.stop_running_event.is_set():
-            messages = []
-
-            m = self.get_message(self.GET_MESSAGE_TIMEOUT)
-            while m is not None:
-                log.debug("sqlitewriter buffering message")
-
-                messages.append((
-                    m.timestamp,
-                    m.arbitration_id,
-                    m.id_type,
-                    m.is_remote_frame,
-                    m.is_error_frame,
-                    m.dlc,
-                    buffer(m.data)
-                ))
-                m = self.get_message(self.GET_MESSAGE_TIMEOUT)
-
-                if time.time() - last_write > self.MAX_TIME_BETWEEN_WRITES:
-                    log.debug("Max timeout between writes reached")
-                    break
-
-            if len(messages) > 0:
-                with self.conn:
-                    log.debug("Writing %s frames to db", len(messages))
-                    self.conn.executemany(SqliteWriter.insert_msg_template, messages)
-                    num_frames += len(messages)
-                    last_write = time.time()
-
-        self.conn.close()
-        log.info("Stopped sqlite writer after writing %s messages", num_frames)
-
-    def stop(self):
-        self.stop_running_event.set()
-        log.debug("Stopping sqlite writer")
-        self.writer_thread.join()
-
-
-class ASCWriter(Listener):
-    """Logs CAN data to an ASCII log file (.asc)"""
-
     LOG_STRING = "{time: 9.4f} {channel}  {id:<15} Rx   {dtype} {data}\n"
     EVENT_STRING = "{time: 9.4f} {message}\n"
 
@@ -692,5 +382,4 @@
                                       dtype=dtype,
                                       data=" ".join(data))
         if self.log_file is not None:
-            self.log_file.write(line)
->>>>>>> 24f44d83
+            self.log_file.write(line)