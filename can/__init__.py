"""
The ``can`` package provides controller area network support for
Python developers; providing common abstractions to
different hardware devices, and a suite of utilities for sending and receiving
messages on a can bus.
"""

import logging
from typing import Any, Dict

__version__ = "4.1.0"
__all__ = [
    "ASCReader",
    "ASCWriter",
    "AsyncBufferedReader",
    "BitTiming",
    "BitTimingFd",
    "BLFReader",
    "BLFWriter",
    "broadcastmanager",
    "BufferedReader",
    "Bus",
    "BusABC",
    "BusState",
    "CanError",
    "CanInitializationError",
    "CanInterfaceNotImplementedError",
    "CanOperationError",
    "CanTimeoutError",
    "CanutilsLogReader",
    "CanutilsLogWriter",
    "CSVReader",
    "CSVWriter",
    "CyclicSendTaskABC",
    "detect_available_configs",
    "interface",
    "LimitedDurationCyclicSendTaskABC",
    "Listener",
    "Logger",
    "LogReader",
    "ModifiableCyclicTaskABC",
    "Message",
    "MessageSync",
    "Notifier",
    "Printer",
    "RedirectReader",
    "RestartableCyclicTaskABC",
    "set_logging_level",
    "SizedRotatingLogger",
    "SqliteReader",
    "SqliteWriter",
    "ThreadSafeBus",
    "typechecking",
    "TRCFileVersion",
    "TRCReader",
    "TRCWriter",
    "util",
    "VALID_INTERFACES",
]

log = logging.getLogger("can")

rc: Dict[str, Any] = {}

from . import typechecking  # isort:skip
from . import util  # isort:skip
from . import broadcastmanager, interface
from .bit_timing import BitTiming, BitTimingFd
from .broadcastmanager import (
    CyclicSendTaskABC,
    LimitedDurationCyclicSendTaskABC,
    ModifiableCyclicTaskABC,
    RestartableCyclicTaskABC,
)
from .bus import BusABC, BusState
from .exceptions import (
    CanError,
    CanInitializationError,
    CanInterfaceNotImplementedError,
    CanOperationError,
    CanTimeoutError,
)
from .interface import Bus, detect_available_configs
from .interfaces import VALID_INTERFACES
from .io import (
    ASCReader,
    ASCWriter,
    BLFReader,
    BLFWriter,
    CanutilsLogReader,
    CanutilsLogWriter,
    CSVReader,
    CSVWriter,
    Logger,
    LogReader,
    MessageSync,
    Printer,
    SizedRotatingLogger,
    SqliteReader,
    SqliteWriter,
    TRCFileVersion,
    TRCReader,
    TRCWriter,
)
from .listener import AsyncBufferedReader, BufferedReader, Listener, RedirectReader
from .message import Message
from .notifier import Notifier
<<<<<<< HEAD
from .interfaces import VALID_INTERFACES
from . import interface
from .interface import Bus, detect_available_configs
from .bit_timing import BitTiming

from .io import Logger, SizedRotatingLogger, Printer, LogReader, MessageSync
from .io import ASCWriter, ASCReader
from .io import BLFReader, BLFWriter
from .io import CanutilsLogReader, CanutilsLogWriter
from .io import CSVWriter, CSVReader
from .io import SqliteWriter, SqliteReader
from .io import TRCReader, TRCWriter, TRCFileVersion

try:
    from .io import MF4Writer, MF4Reader
except ImportError:
    pass

from .broadcastmanager import (
    CyclicSendTaskABC,
    LimitedDurationCyclicSendTaskABC,
    ModifiableCyclicTaskABC,
    MultiRateCyclicSendTaskABC,
    RestartableCyclicTaskABC,
)
=======
from .thread_safe_bus import ThreadSafeBus
from .util import set_logging_level
>>>>>>> 1188c57a
<|MERGE_RESOLUTION|>--- conflicted
+++ resolved
@@ -41,6 +41,8 @@
     "ModifiableCyclicTaskABC",
     "Message",
     "MessageSync",
+    "MF4Reader",
+    "MF4Writer",
     "Notifier",
     "Printer",
     "RedirectReader",
@@ -94,6 +96,8 @@
     Logger,
     LogReader,
     MessageSync,
+    MF4Reader,
+    MF4Writer,
     Printer,
     SizedRotatingLogger,
     SqliteReader,
@@ -105,33 +109,5 @@
 from .listener import AsyncBufferedReader, BufferedReader, Listener, RedirectReader
 from .message import Message
 from .notifier import Notifier
-<<<<<<< HEAD
-from .interfaces import VALID_INTERFACES
-from . import interface
-from .interface import Bus, detect_available_configs
-from .bit_timing import BitTiming
-
-from .io import Logger, SizedRotatingLogger, Printer, LogReader, MessageSync
-from .io import ASCWriter, ASCReader
-from .io import BLFReader, BLFWriter
-from .io import CanutilsLogReader, CanutilsLogWriter
-from .io import CSVWriter, CSVReader
-from .io import SqliteWriter, SqliteReader
-from .io import TRCReader, TRCWriter, TRCFileVersion
-
-try:
-    from .io import MF4Writer, MF4Reader
-except ImportError:
-    pass
-
-from .broadcastmanager import (
-    CyclicSendTaskABC,
-    LimitedDurationCyclicSendTaskABC,
-    ModifiableCyclicTaskABC,
-    MultiRateCyclicSendTaskABC,
-    RestartableCyclicTaskABC,
-)
-=======
 from .thread_safe_bus import ThreadSafeBus
-from .util import set_logging_level
->>>>>>> 1188c57a
+from .util import set_logging_level