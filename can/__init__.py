--- conflicted
+++ resolved
@@ -26,6 +26,7 @@
     "CanInitializationError",
     "CanInterfaceNotImplementedError",
     "CanOperationError",
+    "CanProtocol",
     "CanTimeoutError",
     "CanutilsLogReader",
     "CanutilsLogWriter",
@@ -72,7 +73,7 @@
     ModifiableCyclicTaskABC,
     RestartableCyclicTaskABC,
 )
-from .bus import BusABC, BusState
+from .bus import BusABC, BusState, CanProtocol
 from .exceptions import (
     CanError,
     CanInitializationError,
@@ -104,11 +105,6 @@
 )
 from .listener import AsyncBufferedReader, BufferedReader, Listener, RedirectReader
 from .message import Message
-<<<<<<< HEAD
-from .bus import BusABC, BusState, CanProtocol
-from .thread_safe_bus import ThreadSafeBus
-=======
->>>>>>> 1188c57a
 from .notifier import Notifier
 from .thread_safe_bus import ThreadSafeBus
 from .util import set_logging_level