"""
The ``can`` package provides controller area network support for
Python developers; providing common abstractions to
different hardware devices, and a suite of utilities for sending and receiving
messages on a can bus.
"""

import logging
from typing import Dict, Any

<<<<<<< HEAD
__version__ = "3.3.4"

log = logging.getLogger('can')
=======
__version__ = "4.0.0-dev.2"
>>>>>>> 78f86f3d

log = logging.getLogger("can")

rc: Dict[str, Any] = {}

from .listener import Listener, BufferedReader, RedirectReader, AsyncBufferedReader

from .exceptions import (
    CanError,
    CanInterfaceNotImplementedError,
    CanInitializationError,
    CanOperationError,
    CanTimeoutError,
)

from .io import Logger, SizedRotatingLogger, Printer, LogReader, MessageSync
from .io import ASCWriter, ASCReader, GzipASCWriter, GzipASCReader
from .io import BLFReader, BLFWriter
from .io import CanutilsLogReader, CanutilsLogWriter
from .io import CSVWriter, CSVReader
from .io import SqliteWriter, SqliteReader

from .util import set_logging_level

from .message import Message
from .bus import BusABC, BusState
from .thread_safe_bus import ThreadSafeBus
from .notifier import Notifier
from .interfaces import VALID_INTERFACES
from . import interface
from .interface import Bus, detect_available_configs
from .bit_timing import BitTiming

from .broadcastmanager import (
    CyclicSendTaskABC,
    LimitedDurationCyclicSendTaskABC,
    ModifiableCyclicTaskABC,
    MultiRateCyclicSendTaskABC,
    RestartableCyclicTaskABC,
)<|MERGE_RESOLUTION|>--- conflicted
+++ resolved
@@ -8,13 +8,7 @@
 import logging
 from typing import Dict, Any
 
-<<<<<<< HEAD
-__version__ = "3.3.4"
-
-log = logging.getLogger('can')
-=======
 __version__ = "4.0.0-dev.2"
->>>>>>> 78f86f3d
 
 log = logging.getLogger("can")
 
