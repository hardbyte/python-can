#!/usr/bin/env python
# coding: utf-8

"""
Contains the ABC bus implementation.
"""

from __future__ import print_function, absolute_import

from abc import ABCMeta, abstractmethod
import logging
import threading

from can.broadcastmanager import ThreadBasedCyclicSendTask

logger = logging.getLogger(__name__)


class BusABC(object):
    """CAN Bus Abstract Base Class

    Concrete implementations must implement the following methods:
        * send
        * recv

    As well as setting the `channel_info` attribute to a string describing the
    interface.

    They may implement :meth:`~can.BusABC._detect_available_configs` to allow
    the interface to report which configurations are currently available for
    new connections.

    """

    #: a string describing the underlying bus channel
    channel_info = 'unknown'

    @abstractmethod
    def __init__(self, channel=None, can_filters=None, **config):
        """
        :param channel:
            The can interface identifier. Expected type is backend dependent.

        :param list can_filters:
            A list of dictionaries each containing a "can_id", a "can_mask",
            and an "extended" key.

            >>> [{"can_id": 0x11, "can_mask": 0x21, "extended": False}]

            A filter matches, when ``<received_can_id> & can_mask == can_id & can_mask``

        :param dict config:
            Any backend dependent configurations are passed in this dictionary
        """
        self._tx_threads = list()

    def __str__(self):
        return self.channel_info

    @abstractmethod
    def recv(self, timeout=None):
        """Block waiting for a message from the Bus.

        :param float timeout: Seconds to wait for a message.

        :return:
            None on timeout or a :class:`can.Message` object.
        """
        raise NotImplementedError("Trying to read from a write only bus?")

    @abstractmethod
    def send(self, msg, timeout=None):
        """Transmit a message to CAN bus.
        Override this method to enable the transmit path.

        :param can.Message msg: A message object.
        :param float timeout:
            If > 0, wait up to this many seconds for message to be ACK:ed or
            for transmit queue to be ready depending on driver implementation.
            If timeout is exceeded, an exception will be raised.
            Might not be supported by all interfaces.

        :raise: :class:`can.CanError`
            if the message could not be written.
        """
        raise NotImplementedError("Trying to write to a readonly bus?")

    def send_periodic(self, msg, period, duration=None):
        """Start sending a message at a given period on this bus.

        :param can.Message msg:
            Message to transmit
        :param float period:
            Period in seconds between each message
        :param float duration:
            The duration to keep sending this message at given rate. If
            no duration is provided, the task will continue indefinitely.

        :return: A started task instance
        :rtype: can.CyclicSendTaskABC

            Note the duration before the message stops being sent may not
            be exactly the same as the duration specified by the user. In
            general the message will be sent at the given rate until at
            least *duration* seconds.

        """
        if not hasattr(self, "_lock"):
            # Create send lock for this bus
            self._lock = threading.Lock()
        t = ThreadBasedCyclicSendTask(self, self._lock, msg, period, duration)
        self._tx_threads.append(t)
        return t

    def __iter__(self):
        """Allow iteration on messages as they are received.

            >>> for msg in bus:
            ...     print(msg)


        :yields: :class:`can.Message` msg objects.
        """
        while True:
            msg = self.recv(timeout=1.0)
            if msg is not None:
                yield msg

    def set_filters(self, can_filters=None):
        """Apply filtering to all messages received by this Bus.

        Calling without passing any filters will reset the applied filters.

        :param list can_filters:
            A list of dictionaries each containing a "can_id" and a "can_mask".

            >>> [{"can_id": 0x11, "can_mask": 0x21}]

            A filter matches, when ``<received_can_id> & can_mask == can_id & can_mask``

        """
        raise NotImplementedError("Trying to set_filters on unsupported bus")

    def flush_tx_buffer(self):
        """Discard every message that may be queued in the output buffer(s).
        """
        pass

    def shutdown(self):
        """
        Called to carry out any interface specific cleanup required
        in shutting down a bus.
        """
        self.flush_tx_buffer()

<<<<<<< HEAD
    def __enter__(self):
        return self

    def __exit__(self, exc_type, exc_val, exc_tb):
        for t in self._tx_threads:
            t.stop()
        self.shutdown()
=======
    @staticmethod
    def _detect_available_configs():
        """Detect all configurations/channels that this interface could
        currently connect with.

        This might be quite time consuming.

        May not to be implemented by every interface on every platform.

        :rtype: Iterator[dict]
        :return: an iterable of dicts, each being a configuration suitable
                 for usage in the interface's bus constructor.
        """
        raise NotImplementedError()
>>>>>>> ddfac970

    __metaclass__ = ABCMeta<|MERGE_RESOLUTION|>--- conflicted
+++ resolved
@@ -153,15 +153,14 @@
         """
         self.flush_tx_buffer()
 
-<<<<<<< HEAD
     def __enter__(self):
         return self
 
     def __exit__(self, exc_type, exc_val, exc_tb):
-        for t in self._tx_threads:
-            t.stop()
+        for thread in self._tx_threads:
+            thread.stop()
         self.shutdown()
-=======
+
     @staticmethod
     def _detect_available_configs():
         """Detect all configurations/channels that this interface could
@@ -176,6 +175,5 @@
                  for usage in the interface's bus constructor.
         """
         raise NotImplementedError()
->>>>>>> ddfac970
 
     __metaclass__ = ABCMeta