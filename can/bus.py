--- conflicted
+++ resolved
@@ -2,22 +2,13 @@
 Contains the ABC bus implementation and its documentation.
 """
 
-<<<<<<< HEAD
-from typing import cast, Any, Callable, Iterator, List, Optional, Sequence, Tuple, Union
-
-import can.typechecking
-
-from abc import ABC, ABCMeta, abstractmethod
-import can
-=======
 import contextlib
->>>>>>> e0155c78
 import logging
 import threading
 from abc import ABC, ABCMeta, abstractmethod
 from enum import Enum, auto
 from time import time
-from typing import Any, Iterator, List, Optional, Sequence, Tuple, Union, cast
+from typing import Any, Callable, Iterator, List, Optional, Sequence, Tuple, Union, cast
 
 import can
 import can.typechecking
