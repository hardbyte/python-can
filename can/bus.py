#!/usr/bin/env python
# coding: utf-8

"""
Contains the ABC bus implementation.
"""

from __future__ import print_function, absolute_import

from abc import ABCMeta, abstractmethod
import logging
import threading
from collections import namedtuple

from can.broadcastmanager import ThreadBasedCyclicSendTask

logger = logging.getLogger(__name__)


BusState = namedtuple('BusState', 'ACTIVE, PASSIVE, ERROR')


class BusABC(object):
    """CAN Bus Abstract Base Class

    Concrete implementations must implement the following methods:
        * send
        * recv

    As well as setting the `channel_info` attribute to a string describing the
    interface.

    They may implement :meth:`~can.BusABC._detect_available_configs` to allow
    the interface to report which configurations are currently available for
    new connections.

    """

    #: a string describing the underlying bus channel
    channel_info = 'unknown'

    @abstractmethod
    def __init__(self, channel=None, can_filters=None, **config):
        """
        :param channel:
            The can interface identifier. Expected type is backend dependent.

        :param list can_filters:
            A list of dictionaries each containing a "can_id", a "can_mask",
            and an "extended" key.

            >>> [{"can_id": 0x11, "can_mask": 0x21, "extended": False}]

            A filter matches, when ``<received_can_id> & can_mask == can_id & can_mask``

        :param dict config:
            Any backend dependent configurations are passed in this dictionary
        """
        self._tx_threads = list()

    def __str__(self):
        return self.channel_info

    @abstractmethod
    def recv(self, timeout=None):
        """Block waiting for a message from the Bus.

        :param float timeout: Seconds to wait for a message.

        :return:
            None on timeout or a :class:`can.Message` object.
        """
        raise NotImplementedError("Trying to read from a write only bus?")

    @abstractmethod
    def send(self, msg, timeout=None):
        """Transmit a message to CAN bus.
        Override this method to enable the transmit path.

        :param can.Message msg: A message object.
        :param float timeout:
            If > 0, wait up to this many seconds for message to be ACK:ed or
            for transmit queue to be ready depending on driver implementation.
            If timeout is exceeded, an exception will be raised.
            Might not be supported by all interfaces.

        :raise: :class:`can.CanError`
            if the message could not be written.
        """
        raise NotImplementedError("Trying to write to a readonly bus?")

    def send_periodic(self, msg, period, duration=None):
        """Start sending a message at a given period on this bus.

        :param can.Message msg:
            Message to transmit
        :param float period:
            Period in seconds between each message
        :param float duration:
            The duration to keep sending this message at given rate. If
            no duration is provided, the task will continue indefinitely.

        :return: A started task instance
        :rtype: can.CyclicSendTaskABC

            Note the duration before the message stops being sent may not
            be exactly the same as the duration specified by the user. In
            general the message will be sent at the given rate until at
            least *duration* seconds.

        """
        if not hasattr(self, "_lock"):
            # Create send lock for this bus
            self._lock = threading.Lock()
        t = ThreadBasedCyclicSendTask(self, self._lock, msg, period, duration)
        self._tx_threads.append(t)
        return t

    def __iter__(self):
        """Allow iteration on messages as they are received.

            >>> for msg in bus:
            ...     print(msg)


        :yields: :class:`can.Message` msg objects.
        """
        while True:
            msg = self.recv(timeout=1.0)
            if msg is not None:
                yield msg

    def set_filters(self, can_filters=None):
        """Apply filtering to all messages received by this Bus.

        Calling without passing any filters will reset the applied filters.

        :param list can_filters:
            A list of dictionaries each containing a "can_id" and a "can_mask".

            >>> [{"can_id": 0x11, "can_mask": 0x21}]

            A filter matches, when ``<received_can_id> & can_mask == can_id & can_mask``

        """
        raise NotImplementedError("Trying to set_filters on unsupported bus")

    def flush_tx_buffer(self):
        """Discard every message that may be queued in the output buffer(s).
        """
        pass

    def shutdown(self):
        """
        Called to carry out any interface specific cleanup required
        in shutting down a bus.
        """
        self.flush_tx_buffer()

<<<<<<< HEAD
    def __enter__(self):
        return self

    def __exit__(self, exc_type, exc_val, exc_tb):
        for thread in self._tx_threads:
            thread.stop()
        self.shutdown()
=======
    @property
    def state(self):
        """
        Return the current state of the hardware
        :return: ACTIVE, PASSIVE or ERROR
        :rtype: NamedTuple
        """
        return BusState.ACTIVE

    @state.setter
    def state(self, new_state):
        """
        Set the new state of the hardware
        :param new_state: BusState.ACTIVE, BusState.PASSIVE or BusState.ERROR
        """
        raise NotImplementedError("Property is not implemented.")
>>>>>>> 64e8e660

    @staticmethod
    def _detect_available_configs():
        """Detect all configurations/channels that this interface could
        currently connect with.

        This might be quite time consuming.

        May not to be implemented by every interface on every platform.

        :rtype: Iterator[dict]
        :return: an iterable of dicts, each being a configuration suitable
                 for usage in the interface's bus constructor.
        """
        raise NotImplementedError()

    __metaclass__ = ABCMeta<|MERGE_RESOLUTION|>--- conflicted
+++ resolved
@@ -157,7 +157,6 @@
         """
         self.flush_tx_buffer()
 
-<<<<<<< HEAD
     def __enter__(self):
         return self
 
@@ -165,7 +164,7 @@
         for thread in self._tx_threads:
             thread.stop()
         self.shutdown()
-=======
+
     @property
     def state(self):
         """
@@ -182,7 +181,6 @@
         :param new_state: BusState.ACTIVE, BusState.PASSIVE or BusState.ERROR
         """
         raise NotImplementedError("Property is not implemented.")
->>>>>>> 64e8e660
 
     @staticmethod
     def _detect_available_configs():
