#!/usr/bin/env python
# coding: utf-8

"""
Contains the ABC bus implementation.
"""

from __future__ import print_function, absolute_import

from abc import ABCMeta, abstractmethod
import logging
import threading
from collections import namedtuple

from can.broadcastmanager import ThreadBasedCyclicSendTask

logger = logging.getLogger(__name__)


BusState = namedtuple('BusState', 'ACTIVE, PASSIVE, ERROR')


class BusABC(object):
    """CAN Bus Abstract Base Class

    Concrete implementations must implement the following methods:
        * send
        * recv

    As well as setting the `channel_info` attribute to a string describing the
    interface.

    They may implement :meth:`~can.BusABC._detect_available_configs` to allow
    the interface to report which configurations are currently available for
    new connections.

    """

    #: a string describing the underlying bus channel
    channel_info = 'unknown'

    @abstractmethod
    def __init__(self, channel=None, can_filters=None, **config):
        """
        :param channel:
            The can interface identifier. Expected type is backend dependent.

        :param list can_filters:
            A list of dictionaries each containing a "can_id", a "can_mask",
            and an "extended" key.

            >>> [{"can_id": 0x11, "can_mask": 0x21, "extended": False}]

            A filter matches, when ``<received_can_id> & can_mask == can_id & can_mask``

        :param dict config:
            Any backend dependent configurations are passed in this dictionary
        """
        pass

    def __str__(self):
        return self.channel_info

    @abstractmethod
    def recv(self, timeout=None):
        """Block waiting for a message from the Bus.

        :param float timeout: Seconds to wait for a message.

        :return:
            None on timeout or a :class:`can.Message` object.
        """
        raise NotImplementedError("Trying to read from a write only bus?")

    @abstractmethod
    def send(self, msg, timeout=None):
        """Transmit a message to CAN bus.
        Override this method to enable the transmit path.

        :param can.Message msg: A message object.
        :param float timeout:
            If > 0, wait up to this many seconds for message to be ACK:ed or
            for transmit queue to be ready depending on driver implementation.
            If timeout is exceeded, an exception will be raised.
            Might not be supported by all interfaces.

        :raise: :class:`can.CanError`
            if the message could not be written.
        """
        raise NotImplementedError("Trying to write to a readonly bus?")

    def send_periodic(self, msg, period, duration=None):
        """Start sending a message at a given period on this bus.

        :param can.Message msg:
            Message to transmit
        :param float period:
            Period in seconds between each message
        :param float duration:
            The duration to keep sending this message at given rate. If
            no duration is provided, the task will continue indefinitely.

        :return: A started task instance
        :rtype: can.CyclicSendTaskABC

            Note the duration before the message stops being sent may not
            be exactly the same as the duration specified by the user. In
            general the message will be sent at the given rate until at
            least *duration* seconds.

        """
        if not hasattr(self, "_lock"):
            # Create send lock for this bus
            self._lock = threading.Lock()
        return ThreadBasedCyclicSendTask(self, self._lock, msg, period, duration)

    def __iter__(self):
        """Allow iteration on messages as they are received.

            >>> for msg in bus:
            ...     print(msg)


        :yields: :class:`can.Message` msg objects.
        """
        while True:
            msg = self.recv(timeout=1.0)
            if msg is not None:
                yield msg

    def set_filters(self, can_filters=None):
        """Apply filtering to all messages received by this Bus.

        Calling without passing any filters will reset the applied filters.

        :param list can_filters:
            A list of dictionaries each containing a "can_id" and a "can_mask".

            >>> [{"can_id": 0x11, "can_mask": 0x21}]

            A filter matches, when ``<received_can_id> & can_mask == can_id & can_mask``

        """
        raise NotImplementedError("Trying to set_filters on unsupported bus")

    def flush_tx_buffer(self):
        """Discard every message that may be queued in the output buffer(s).
        """
        pass

    def shutdown(self):
        """
        Called to carry out any interface specific cleanup required
        in shutting down a bus.
        """
        self.flush_tx_buffer()

<<<<<<< HEAD
    @property
    def state(self):
        """
        Return the current state of the hardware
        :return: ACTIVE, PASSIVE or ERROR
        :rtype: NamedTuple
        """
        pass

    @state.setter
    def state(self, new_state):
        """
        Set the new state of the hardware
        :param new_state: BusState.ACTIVE, BusState.PASSIVE or BusState.ERROR
        """
        pass
=======
    @staticmethod
    def _detect_available_configs():
        """Detect all configurations/channels that this interface could
        currently connect with.

        This might be quite time consuming.

        May not to be implemented by every interface on every platform.

        :rtype: Iterator[dict]
        :return: an iterable of dicts, each being a configuration suitable
                 for usage in the interface's bus constructor.
        """
        raise NotImplementedError()
>>>>>>> ddfac970

    __metaclass__ = ABCMeta<|MERGE_RESOLUTION|>--- conflicted
+++ resolved
@@ -155,7 +155,6 @@
         """
         self.flush_tx_buffer()
 
-<<<<<<< HEAD
     @property
     def state(self):
         """
@@ -172,7 +171,7 @@
         :param new_state: BusState.ACTIVE, BusState.PASSIVE or BusState.ERROR
         """
         pass
-=======
+
     @staticmethod
     def _detect_available_configs():
         """Detect all configurations/channels that this interface could
@@ -187,6 +186,5 @@
                  for usage in the interface's bus constructor.
         """
         raise NotImplementedError()
->>>>>>> ddfac970
 
     __metaclass__ = ABCMeta