--- conflicted
+++ resolved
@@ -12,11 +12,8 @@
    :maxdepth: 1
 
    interfaces/canalystii
-<<<<<<< HEAD
    interfaces/cfuc
-=======
    interfaces/etas
->>>>>>> b9d9d01c
    interfaces/gs_usb
    interfaces/iscan
    interfaces/ixxat
