CAN Interface Modules
---------------------

**python-can** hides the low-level, device-specific interfaces to controller
area network adapters in interface dependant modules. However as each hardware
device is different, you should carefully go through your interface's
documentation.

The available interfaces are:

.. toctree::
   :maxdepth: 1

   interfaces/socketcan
   interfaces/kvaser
   interfaces/serial
   interfaces/slcan
   interfaces/ixxat
   interfaces/pcan
   interfaces/usb2can
   interfaces/nican
   interfaces/iscan
   interfaces/neovi
   interfaces/vector
   interfaces/virtual
   interfaces/canalystii
   interfaces/systec
<<<<<<< HEAD
   interfaces/dg
=======
   interfaces/seeedstudio
>>>>>>> 7252e865

Additional interfaces can be added via a plugin interface. An external package
can register a new interface by using the ``can.interface`` entry point in its setup.py.

The format of the entry point is ``interface_name=module:classname`` where
``classname`` is a concrete :class:`can.BusABC` implementation.

::

 entry_points={
     'can.interface': [
         "interface_name=module:classname",
     ]
 },


The *Interface Names* are listed in :doc:`configuration`.
<|MERGE_RESOLUTION|>--- conflicted
+++ resolved
@@ -25,11 +25,8 @@
    interfaces/virtual
    interfaces/canalystii
    interfaces/systec
-<<<<<<< HEAD
    interfaces/dg
-=======
    interfaces/seeedstudio
->>>>>>> 7252e865
 
 Additional interfaces can be added via a plugin interface. An external package
 can register a new interface by using the ``can.interface`` entry point in its setup.py.
