--- conflicted
+++ resolved
@@ -14,11 +14,8 @@
    :maxdepth: 1
 
    interfaces/canalystii
-<<<<<<< HEAD
+   interfaces/cantact
    interfaces/canine
-=======
-   interfaces/cantact
->>>>>>> cd51ec4c
    interfaces/etas
    interfaces/gs_usb
    interfaces/iscan
