--- conflicted
+++ resolved
@@ -11,10 +11,7 @@
 
 import can
 from can.interfaces.serial.serial_can import SerialBus
-<<<<<<< HEAD
-=======
 
->>>>>>> 1188c57a
 from .config import IS_PYPY
 from .message_helper import ComparingMessagesTestCase
 
