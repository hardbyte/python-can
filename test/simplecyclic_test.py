#!/usr/bin/env python
# coding: utf-8

"""
This module tests cyclic send tasks.
"""

from __future__ import absolute_import

from time import sleep
import unittest

import can

from .config import *
from .message_helper import ComparingMessagesTestCase


<<<<<<< HEAD
class SimpleCyclicSendTaskTest(unittest.TestCase, ComparingMessagesTestCase):

    def __init__(self, *args, **kwargs):
        unittest.TestCase.__init__(self, *args, **kwargs)
        ComparingMessagesTestCase.__init__(self, allowed_timestamp_delta=None, preserves_channel=True)
=======
class SimpleCyclicSendTaskTest(unittest.TestCase):
>>>>>>> 56a4cb26

    @unittest.skipIf(IS_CI, "the timing sensitive behaviour cannot be reproduced reliably on a CI server")
    def test_cycle_time(self):
        msg = can.Message(extended_id=False, arbitration_id=0x123, data=[0,1,2,3,4,5,6,7])
        bus1 = can.interface.Bus(bustype='virtual')
        bus2 = can.interface.Bus(bustype='virtual')
        task = bus1.send_periodic(msg, 0.01, 1)
        self.assertIsInstance(task, can.broadcastmanager.CyclicSendTaskABC)

        sleep(2)
        size = bus2.queue.qsize()
        # About 100 messages should have been transmitted
        self.assertTrue(80 <= size <= 120,
                        '100 +/- 20 messages should have been transmitted. But queue contained {}'.format(size))
        last_msg = bus2.recv()
        self.assertMessageEqual(last_msg, msg)

        bus1.shutdown()
        bus2.shutdown()


    def test_removing_bus_tasks(self):
        bus = can.interface.Bus(bustype='virtual')
        tasks = []
        for task_i in range(10):
            msg = can.Message(extended_id=False, arbitration_id=0x123, data=[0, 1, 2, 3, 4, 5, 6, 7])
            msg.arbitration_id = task_i
            task = bus.send_periodic(msg, 0.1, 1)
            tasks.append(task)
            self.assertIsInstance(task, can.broadcastmanager.CyclicSendTaskABC)

        assert len(bus._periodic_tasks) == 10

        for task in tasks:
            # Note calling task.stop will remove the task from the Bus's internal task management list
            task.stop()

        assert len(bus._periodic_tasks) == 0
        bus.shutdown()

    def test_managed_tasks(self):
        bus = can.interface.Bus(bustype='virtual', receive_own_messages=True)
        tasks = []
        for task_i in range(3):
            msg = can.Message(extended_id=False, arbitration_id=0x123, data=[0, 1, 2, 3, 4, 5, 6, 7])
            msg.arbitration_id = task_i
            task = bus.send_periodic(msg, 0.1, 10, store_task=False)
            tasks.append(task)
            self.assertIsInstance(task, can.broadcastmanager.CyclicSendTaskABC)

        assert len(bus._periodic_tasks) == 0

        # Self managed tasks should still be sending messages
        for _ in range(50):
            received_msg = bus.recv(timeout=5.0)
            assert received_msg is not None
            assert received_msg.arbitration_id in {0, 1, 2}

        for task in tasks:
            task.stop()

        for task in tasks:
            assert task.thread.join(5.0) is None, "Task didn't stop before timeout"

        bus.shutdown()

    def test_stopping_perodic_tasks(self):
        bus = can.interface.Bus(bustype='virtual')
        tasks = []
        for task_i in range(10):
            msg = can.Message(extended_id=False, arbitration_id=0x123, data=[0, 1, 2, 3, 4, 5, 6, 7])
            msg.arbitration_id = task_i
            task = bus.send_periodic(msg, 0.1, 1)
            tasks.append(task)

        assert len(bus._periodic_tasks) == 10
        # stop half the tasks using the task object
        for task in tasks[::2]:
            task.stop()

        assert len(bus._periodic_tasks) == 5

        # stop the other half using the bus api
        bus.stop_all_periodic_tasks(remove_tasks=False)

        for task in tasks:
            assert task.thread.join(5.0) is None, "Task didn't stop before timeout"

        # Tasks stopped via `stop_all_periodic_tasks` with remove_tasks=False should
        # still be associated with the bus (e.g. for restarting)
        assert len(bus._periodic_tasks) == 5

        bus.shutdown()


if __name__ == '__main__':
    unittest.main()<|MERGE_RESOLUTION|>--- conflicted
+++ resolved
@@ -16,15 +16,11 @@
 from .message_helper import ComparingMessagesTestCase
 
 
-<<<<<<< HEAD
 class SimpleCyclicSendTaskTest(unittest.TestCase, ComparingMessagesTestCase):
 
     def __init__(self, *args, **kwargs):
         unittest.TestCase.__init__(self, *args, **kwargs)
         ComparingMessagesTestCase.__init__(self, allowed_timestamp_delta=None, preserves_channel=True)
-=======
-class SimpleCyclicSendTaskTest(unittest.TestCase):
->>>>>>> 56a4cb26
 
     @unittest.skipIf(IS_CI, "the timing sensitive behaviour cannot be reproduced reliably on a CI server")
     def test_cycle_time(self):
