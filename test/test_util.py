#!/usr/bin/env python

import unittest
import warnings

import pytest

<<<<<<< HEAD
from can import BitTiming, BitTimingFd
=======
>>>>>>> 5e5b9502
from can.util import (
    _create_bus_config,
    _rename_kwargs,
    channel2int,
<<<<<<< HEAD
    check_or_adjust_timing_clock,
)
from can.exceptions import CanInitializationError
=======
    deprecated_args_alias,
)
>>>>>>> 5e5b9502


class RenameKwargsTest(unittest.TestCase):
    expected_kwargs = dict(a=1, b=2, c=3, d=4)

    def _test(self, start: str, end: str, kwargs, aliases):

        # Test that we do get the DeprecationWarning when called with deprecated kwargs
        with self.assertWarnsRegex(
            DeprecationWarning, "is deprecated.*?" + start + ".*?" + end
        ):
            _rename_kwargs("unit_test", start, end, kwargs, aliases)

        # Test that the aliases contains the deprecated values and
        # the obsolete kwargs have been removed
        assert kwargs == self.expected_kwargs

        # Test that we do not get a DeprecationWarning when we call
        # without deprecated kwargs

        # Cause all warnings to always be triggered.
        warnings.simplefilter("error", DeprecationWarning)
        try:
            _rename_kwargs("unit_test", start, end, kwargs, aliases)
        finally:
            warnings.resetwarnings()

    def test_rename(self):
        kwargs = dict(old_a=1, old_b=2, c=3, d=4)
        aliases = {"old_a": "a", "old_b": "b"}
        self._test("1.0", "2.0", kwargs, aliases)

    def test_obsolete(self):
        kwargs = dict(a=1, b=2, c=3, d=4, z=10)
        aliases = {"z": None}
        self._test("1.0", "2.0", kwargs, aliases)

    def test_rename_and_obsolete(self):
        kwargs = dict(old_a=1, old_b=2, c=3, d=4, z=10)
        aliases = {"old_a": "a", "old_b": "b", "z": None}
        self._test("1.0", "2.0", kwargs, aliases)

    def test_with_new_and_alias_present(self):
        kwargs = dict(old_a=1, a=1, b=2, c=3, d=4, z=10)
        aliases = {"old_a": "a", "old_b": "b", "z": None}
        with self.assertRaises(TypeError):
            self._test("1.0", "2.0", kwargs, aliases)


class DeprecatedArgsAliasTest(unittest.TestCase):
    def test_decorator(self):
        @deprecated_args_alias("1.0.0", old_a="a")
        def _test_func1(a):
            pass

        with pytest.warns(DeprecationWarning) as record:
            _test_func1(old_a=1)
            assert len(record) == 1
            assert (
                record[0].message.args[0]
                == "The 'old_a' argument is deprecated since python-can v1.0.0. Use 'a' instead."
            )

        @deprecated_args_alias("1.6.0", "3.4.0", old_a="a", old_b=None)
        def _test_func2(a):
            pass

        with pytest.warns(DeprecationWarning) as record:
            _test_func2(old_a=1, old_b=2)
            assert len(record) == 2
            assert record[0].message.args[0] == (
                "The 'old_a' argument is deprecated since python-can v1.6.0, and scheduled for "
                "removal in python-can v3.4.0. Use 'a' instead."
            )
            assert record[1].message.args[0] == (
                "The 'old_b' argument is deprecated since python-can v1.6.0, and scheduled for "
                "removal in python-can v3.4.0."
            )

        @deprecated_args_alias("1.6.0", "3.4.0", old_a="a")
        @deprecated_args_alias("2.0.0", "4.0.0", old_b=None)
        def _test_func3(a):
            pass

        with pytest.warns(DeprecationWarning) as record:
            _test_func3(old_a=1, old_b=2)
            assert len(record) == 2
            assert record[0].message.args[0] == (
                "The 'old_a' argument is deprecated since python-can v1.6.0, and scheduled "
                "for removal in python-can v3.4.0. Use 'a' instead."
            )
            assert record[1].message.args[0] == (
                "The 'old_b' argument is deprecated since python-can v2.0.0, and scheduled "
                "for removal in python-can v4.0.0."
            )

        with pytest.warns(DeprecationWarning) as record:
            _test_func3(old_a=1)
            assert len(record) == 1
            assert record[0].message.args[0] == (
                "The 'old_a' argument is deprecated since python-can v1.6.0, and scheduled "
                "for removal in python-can v3.4.0. Use 'a' instead."
            )

        with pytest.warns(DeprecationWarning) as record:
            _test_func3(a=1, old_b=2)
            assert len(record) == 1
            assert record[0].message.args[0] == (
                "The 'old_b' argument is deprecated since python-can v2.0.0, and scheduled "
                "for removal in python-can v4.0.0."
            )

        with warnings.catch_warnings():
            warnings.simplefilter("error")
            _test_func3(a=1)


class TestBusConfig(unittest.TestCase):
    base_config = dict(interface="socketcan", bitrate=500_000)
    port_alpha_config = dict(interface="socketcan", bitrate=500_000, port="fail123")
    port_to_high_config = dict(interface="socketcan", bitrate=500_000, port="999999")
    port_wrong_type_config = dict(interface="socketcan", bitrate=500_000, port=(1234,))

    def test_timing_can_use_int(self):
        """
        Test that an exception is not raised when using
        integers for timing values in config.
        """
        timing_conf = dict(tseg1=5, tseg2=10, sjw=25)
        try:
            _create_bus_config({**self.base_config, **timing_conf})
        except TypeError as e:
            self.fail(e)
        self.assertRaises(
            ValueError, _create_bus_config, {**self.port_alpha_config, **timing_conf}
        )
        self.assertRaises(
            ValueError, _create_bus_config, {**self.port_to_high_config, **timing_conf}
        )
        self.assertRaises(
            TypeError,
            _create_bus_config,
            {**self.port_wrong_type_config, **timing_conf},
        )


class TestChannel2Int(unittest.TestCase):
    def test_channel2int(self) -> None:
        self.assertEqual(0, channel2int("can0"))
        self.assertEqual(0, channel2int("vcan0"))
        self.assertEqual(1, channel2int("vcan1"))
        self.assertEqual(12, channel2int("vcan12"))
        self.assertEqual(3, channel2int(3))
        self.assertEqual(42, channel2int("42"))
        self.assertEqual(None, channel2int("can"))
        self.assertEqual(None, channel2int("can0a"))


class TestCheckAdjustTimingClock(unittest.TestCase):
    def test_adjust_timing(self):
        timing = BitTiming(f_clock=80_000_000, brp=10, tseg1=13, tseg2=2, sjw=1)

        # Check identity case
        new_timing = check_or_adjust_timing_clock(timing, valid_clocks=[80_000_000])
        assert timing == new_timing

        with pytest.warns(UserWarning) as record:
            new_timing = check_or_adjust_timing_clock(
                timing, valid_clocks=[8_000_000, 24_000_000]
            )
            assert len(record) == 1
            assert (
                record[0].message.args[0]
                == "Adjusted f_clock in BitTiming from 80000000 to 8000000"
            )
            assert new_timing.__class__ == BitTiming
            assert new_timing.f_clock == 8_000_000
            assert new_timing.bitrate == timing.bitrate
            assert new_timing.tseg1 == timing.tseg1
            assert new_timing.tseg2 == timing.tseg2
            assert new_timing.sjw == timing.sjw

        # Check that order is preserved
        with pytest.warns(UserWarning) as record:
            new_timing = check_or_adjust_timing_clock(
                timing, valid_clocks=[24_000_000, 8_000_000]
            )
            assert new_timing.f_clock == 24_000_000
            assert len(record) == 1
            assert (
                record[0].message.args[0]
                == "Adjusted f_clock in BitTiming from 80000000 to 24000000"
            )

        # Check that order is preserved for all valid clock rates
        with pytest.warns(UserWarning) as record:
            new_timing = check_or_adjust_timing_clock(
                timing, valid_clocks=[8_000, 24_000_000, 8_000_000]
            )
            assert new_timing.f_clock == 24_000_000
            assert len(record) == 1
            assert (
                record[0].message.args[0]
                == "Adjusted f_clock in BitTiming from 80000000 to 24000000"
            )

        with pytest.raises(CanInitializationError):
            check_or_adjust_timing_clock(timing, valid_clocks=[8_000, 16_000])

    def test_adjust_timing_fd(self):
        timing = BitTimingFd(
            f_clock=160_000_000,
            nom_brp=2,
            nom_tseg1=119,
            nom_tseg2=40,
            nom_sjw=40,
            data_brp=2,
            data_tseg1=29,
            data_tseg2=10,
            data_sjw=10,
        )

        # Check identity case
        new_timing = check_or_adjust_timing_clock(timing, valid_clocks=[160_000_000])
        assert timing == new_timing

        with pytest.warns(UserWarning) as record:
            new_timing = check_or_adjust_timing_clock(
                timing, valid_clocks=[8_000, 80_000_000]
            )
            assert len(record) == 1
            assert (
                record[0].message.args[0]
                == "Adjusted f_clock in BitTimingFd from 160000000 to 80000000"
            )
            assert new_timing.__class__ == BitTimingFd
            assert new_timing.f_clock == 80_000_000
            assert new_timing.nom_bitrate == 500_000
            assert new_timing.nom_tseg1 == 119
            assert new_timing.nom_tseg2 == 40
            assert new_timing.nom_sjw == 40
            assert new_timing.data_bitrate == 2_000_000
            assert new_timing.data_tseg1 == 29
            assert new_timing.data_tseg2 == 10
            assert new_timing.data_sjw == 10

        with pytest.raises(CanInitializationError):
            check_or_adjust_timing_clock(timing, valid_clocks=[8_000, 16_000])<|MERGE_RESOLUTION|>--- conflicted
+++ resolved
@@ -5,22 +5,15 @@
 
 import pytest
 
-<<<<<<< HEAD
 from can import BitTiming, BitTimingFd
-=======
->>>>>>> 5e5b9502
+from can.exceptions import CanInitializationError
 from can.util import (
     _create_bus_config,
     _rename_kwargs,
     channel2int,
-<<<<<<< HEAD
+    deprecated_args_alias,
     check_or_adjust_timing_clock,
 )
-from can.exceptions import CanInitializationError
-=======
-    deprecated_args_alias,
-)
->>>>>>> 5e5b9502
 
 
 class RenameKwargsTest(unittest.TestCase):
