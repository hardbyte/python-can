"""
An example script illustrating access to
channel data available for a CAN bus channels connected to a
computer.
<<<<<<< HEAD
=======

Copyright (C) 2010 Dynamic Controls
>>>>>>> e178a5c1
"""
import ctypes
import sys
import time

from pycanlib import CAN

if __name__ == "__main__":
    print(CAN.get_host_machine_info())

    num_channels = ctypes.c_int(0)
    #canlib.canGetNumberOfChannels(ctypes.byref(num_channels))
    for channel in range(0, 3):
        bus = CAN.Bus(channel, 1000000, 4, 3, 1, 3)
        print(bus.channel_info)
        bus.shutdown()


time.sleep(1)<|MERGE_RESOLUTION|>--- conflicted
+++ resolved
@@ -2,11 +2,6 @@
 An example script illustrating access to
 channel data available for a CAN bus channels connected to a
 computer.
-<<<<<<< HEAD
-=======
-
-Copyright (C) 2010 Dynamic Controls
->>>>>>> e178a5c1
 """
 import ctypes
 import sys
@@ -17,8 +12,6 @@
 if __name__ == "__main__":
     print(CAN.get_host_machine_info())
 
-    num_channels = ctypes.c_int(0)
-    #canlib.canGetNumberOfChannels(ctypes.byref(num_channels))
     for channel in range(0, 3):
         bus = CAN.Bus(channel, 1000000, 4, 3, 1, 3)
         print(bus.channel_info)
